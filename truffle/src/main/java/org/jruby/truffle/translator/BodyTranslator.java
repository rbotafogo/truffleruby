--- conflicted
+++ resolved
@@ -2200,16 +2200,6 @@
 
         final List<RubyNode> lineSequence = new ArrayList<>();
 
-<<<<<<< HEAD
-        if (PASS_A_LOT > 0) {
-            if (PASS_A_LOT > Math.random() * 100) {
-                lineSequence.add(new ThreadPassNode(context, sourceSection));
-            }
-        }
-
-=======
-        lineSequence.add(new TraceNode(context, sourceSection));
->>>>>>> 34c3d90f
         lineSequence.add(node.getNextNode().accept(this));
 
         lineSequence.get(0).setAtNewline();
