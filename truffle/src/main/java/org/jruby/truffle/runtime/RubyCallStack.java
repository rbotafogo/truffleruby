--- conflicted
+++ resolved
@@ -74,32 +74,15 @@
             activations.add(new Activation(currentNode, Truffle.getRuntime().getCurrentFrame().getFrame(FrameInstance.FrameAccess.MATERIALIZE, true).materialize()));
         }
 
-<<<<<<< HEAD
-            Truffle.getRuntime().iterateFrames(new FrameInstanceVisitor<InternalMethod>() {
-                int depth = 1;
-
-                @Override
-                public InternalMethod visitFrame(FrameInstance frameInstance) {
-                    // Multiple top level methods (require) introduce null call nodes - ignore them
-                    
-                    if (frameInstance.getCallNode() != null && depth >= omit) {
-                        if (!(frameInstance.getCallNode().getEncapsulatingSourceSection() == null || frameInstance.getCallNode().getEncapsulatingSourceSection().getSource() == null)) {
-                            activations.add(new Activation(frameInstance.getCallNode(),
-                                    frameInstance.getFrame(FrameInstance.FrameAccess.MATERIALIZE, true).materialize()));
-                        }
-                    }
-                    depth++;
-=======
         Truffle.getRuntime().iterateFrames(new FrameInstanceVisitor<InternalMethod>() {
             int depth = 1;
->>>>>>> 5af8ba00
 
             @Override
             public InternalMethod visitFrame(FrameInstance frameInstance) {
                 // Multiple top level methods (require) introduce null call nodes - ignore them
 
                 if (frameInstance.getCallNode() != null && depth >= omit) {
-                    if (!filterNullSourceSection || !(frameInstance.getCallNode().getEncapsulatingSourceSection() instanceof NullSourceSection)) {
+                    if (!filterNullSourceSection || !(frameInstance.getCallNode().getEncapsulatingSourceSection().getSource() == null)) {
                         activations.add(new Activation(frameInstance.getCallNode(),
                                 frameInstance.getFrame(FrameInstance.FrameAccess.MATERIALIZE, true).materialize()));
                     }
