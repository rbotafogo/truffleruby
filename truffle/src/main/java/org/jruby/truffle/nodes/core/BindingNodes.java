/*
 * Copyright (c) 2013, 2015 Oracle and/or its affiliates. All rights reserved. This
 * code is released under a tri EPL/GPL/LGPL license. You can use it,
 * redistribute it and/or modify it under the terms of the:
 *
 * Eclipse Public License version 1.0
 * GNU General Public License version 2
 * GNU Lesser General Public License version 2.1
 */
package org.jruby.truffle.nodes.core;

import com.oracle.truffle.api.CompilerDirectives;
import com.oracle.truffle.api.Truffle;
import com.oracle.truffle.api.dsl.Cached;
import com.oracle.truffle.api.dsl.Specialization;
import com.oracle.truffle.api.frame.FrameDescriptor;
import com.oracle.truffle.api.frame.FrameSlot;
import com.oracle.truffle.api.frame.MaterializedFrame;
import com.oracle.truffle.api.source.SourceSection;
import org.jruby.truffle.nodes.globals.GetFromThreadLocalNode;
import org.jruby.truffle.nodes.globals.WrapInThreadLocalNode;
import org.jruby.truffle.nodes.methods.locals.ReadAbstractFrameSlotNode;
import org.jruby.truffle.nodes.methods.locals.ReadAbstractFrameSlotNodeGen;
import org.jruby.truffle.nodes.methods.locals.WriteAbstractFrameSlotNode;
import org.jruby.truffle.nodes.methods.locals.WriteAbstractFrameSlotNodeGen;
import org.jruby.truffle.runtime.RubyArguments;
import org.jruby.truffle.runtime.RubyContext;
import org.jruby.truffle.runtime.control.RaiseException;
import org.jruby.truffle.runtime.core.RubyArray;
import org.jruby.truffle.runtime.core.RubyBinding;
import org.jruby.truffle.runtime.core.RubyProc;
import org.jruby.truffle.runtime.core.RubySymbol;
import org.jruby.truffle.runtime.methods.InternalMethod;

@CoreClass(name = "Binding")
public abstract class BindingNodes {

    @CoreMethod(names = "initialize_copy", required = 1)
    public abstract static class InitializeCopyNode extends CoreMethodArrayArgumentsNode {

        public InitializeCopyNode(RubyContext context, SourceSection sourceSection) {
            super(context, sourceSection);
        }

        @Specialization
        public Object initializeCopy(RubyBinding self, RubyBinding from) {
            if (self == from) {
                return self;
            }

            final Object[] arguments = from.getFrame().getArguments();
            final InternalMethod method = RubyArguments.getMethod(arguments);
            final Object boundSelf = RubyArguments.getSelf(arguments);
            final RubyProc boundBlock = RubyArguments.getBlock(arguments);
            final Object[] userArguments = RubyArguments.extractUserArguments(arguments);

            final Object[] copiedArguments = RubyArguments.pack(method, from.getFrame(), boundSelf, boundBlock, userArguments);
            final MaterializedFrame copiedFrame = Truffle.getRuntime().createMaterializedFrame(copiedArguments);

            self.initialize(from.getSelf(), copiedFrame);

            return self;
        }

    }

    @CoreMethod(names = "local_variable_get", required = 1)
    public abstract static class LocalVariableGetNode extends CoreMethodArrayArgumentsNode {

        private final RubySymbol dollarUnderscore;

        public LocalVariableGetNode(RubyContext context, SourceSection sourceSection) {
            super(context, sourceSection);
            dollarUnderscore = getContext().getSymbol("$_");
        }

        @Specialization(guards = {
<<<<<<< HEAD
                "!isLastLine(symbol)",
                "getFrameDescriptor(binding) == cachedFrameDescriptor",
                "symbol == cachedSymbol"
=======
                "symbol == cachedSymbol",
                "!isLastLine(cachedSymbol)",
                "getFrameDescriptor(binding) == cachedFrameDescriptor"
>>>>>>> 60600dbc

        })
        public Object localVariableGetCached(RubyBinding binding, RubySymbol symbol,
                                             @Cached("symbol") RubySymbol cachedSymbol,
                                             @Cached("getFrameDescriptor(binding)") FrameDescriptor cachedFrameDescriptor,
<<<<<<< HEAD
                                             @Cached("createReadNode(findFrameSlot(cachedFrameDescriptor, symbol))") ReadAbstractFrameSlotNode readLocalVariableNode) {
            return readLocalVariableNode.executeRead(binding.getFrame());
=======
                                             @Cached("findFrameSlot(cachedFrameDescriptor, symbol)") FrameSlot cachedFrameSlot,
                                             @Cached("createReadNode(cachedFrameSlot)") ReadAbstractFrameSlotNode readLocalVariableNode) {
            if (cachedFrameSlot == null) {
                CompilerDirectives.transferToInterpreter();
                throw new RaiseException(getContext().getCoreLibrary().nameErrorLocalVariableNotDefined(symbol.toString(), binding, this));
            } else {
                return readLocalVariableNode.executeRead(binding.getFrame());
            }
>>>>>>> 60600dbc
        }

        @CompilerDirectives.TruffleBoundary
        @Specialization(guards = "!isLastLine(symbol)")
        public Object localVariableGetUncached(RubyBinding binding, RubySymbol symbol) {
            final MaterializedFrame frame = binding.getFrame();
            final FrameSlot frameSlot = frame.getFrameDescriptor().findFrameSlot(symbol.toString());
<<<<<<< HEAD
            return frame.getValue(frameSlot);
        }

=======

            if (frameSlot == null) {
                throw new RaiseException(getContext().getCoreLibrary().nameErrorLocalVariableNotDefined(symbol.toString(), binding, this));
            }

            return frame.getValue(frameSlot);
        }

>>>>>>> 60600dbc
        @CompilerDirectives.TruffleBoundary
        @Specialization(guards = "isLastLine(symbol)")
        public Object localVariableGetLastLine(RubyBinding binding, RubySymbol symbol) {
            final MaterializedFrame frame = binding.getFrame();
            final FrameSlot frameSlot = frame.getFrameDescriptor().findFrameSlot(symbol.toString());
<<<<<<< HEAD
            final Object value = frame.getValue(frameSlot);
            return GetFromThreadLocalNode.get(getContext(), value);
        }

        protected FrameDescriptor getFrameDescriptor(RubyBinding binding) {
            return binding.getFrame().getFrameDescriptor();
        }

=======

            if (frameSlot == null) {
                throw new RaiseException(getContext().getCoreLibrary().nameErrorLocalVariableNotDefined(symbol.toString(), binding, this));
            }

            final Object value = frame.getValue(frameSlot);
            return GetFromThreadLocalNode.get(getContext(), value);
        }

        protected FrameDescriptor getFrameDescriptor(RubyBinding binding) {
            return binding.getFrame().getFrameDescriptor();
        }

>>>>>>> 60600dbc
        protected FrameSlot findFrameSlot(FrameDescriptor frameDescriptor, RubySymbol symbol) {
            return frameDescriptor.findFrameSlot(symbol.toString());
        }

        protected ReadAbstractFrameSlotNode createReadNode(FrameSlot frameSlot) {
            return ReadAbstractFrameSlotNodeGen.create(frameSlot);
        }

        protected boolean isLastLine(RubySymbol symbol) {
<<<<<<< HEAD
            return symbol.toString() == "$_";
=======
            return symbol == dollarUnderscore;
>>>>>>> 60600dbc
        }

    }

    @CoreMethod(names = "local_variable_set", required = 2)
    public abstract static class LocalVariableSetNode extends CoreMethodArrayArgumentsNode {

        private final RubySymbol dollarUnderscore;

        public LocalVariableSetNode(RubyContext context, SourceSection sourceSection) {
            super(context, sourceSection);
            dollarUnderscore = getContext().getSymbol("$_");
        }

        @Specialization(guards = {
                "!isLastLine(symbol)",
                "getFrameDescriptor(binding) == cachedFrameDescriptor",
                "symbol == cachedSymbol"
        })
        public Object localVariableSetCached(RubyBinding binding, RubySymbol symbol, Object value,
                                             @Cached("symbol") RubySymbol cachedSymbol,
                                             @Cached("getFrameDescriptor(binding)") FrameDescriptor cachedFrameDescriptor,
                                             @Cached("createWriteNode(findFrameSlot(binding, symbol))") WriteAbstractFrameSlotNode writeLocalVariableNode) {
            return writeLocalVariableNode.executeWrite(binding.getFrame(), value);
        }

        @CompilerDirectives.TruffleBoundary
        @Specialization(guards = "!isLastLine(symbol)")
        public Object localVariableSetUncached(RubyBinding binding, RubySymbol symbol, Object value) {
            final MaterializedFrame frame = binding.getFrame();
            final FrameSlot frameSlot = frame.getFrameDescriptor().findFrameSlot(symbol.toString());
            frame.setObject(frameSlot, value);
            return value;
        }

        @CompilerDirectives.TruffleBoundary
        @Specialization(guards = "isLastLine(symbol)")
        public Object localVariableSetLastLine(RubyBinding binding, RubySymbol symbol, Object value) {
            final MaterializedFrame frame = binding.getFrame();
            final FrameSlot frameSlot = frame.getFrameDescriptor().findFrameSlot(symbol.toString());
            frame.setObject(frameSlot, WrapInThreadLocalNode.wrap(getContext(), value));
            return value;
        }

        protected FrameDescriptor getFrameDescriptor(RubyBinding binding) {
            return binding.getFrame().getFrameDescriptor();
        }

        protected FrameSlot findFrameSlot(RubyBinding binding, RubySymbol symbol) {
            final String symbolString = symbol.toString();

            MaterializedFrame frame = binding.getFrame();

            while (frame != null) {
                final FrameSlot frameSlot = frame.getFrameDescriptor().findFrameSlot(symbolString);

                if (frameSlot != null) {
                    return frameSlot;
                }

                frame = RubyArguments.getDeclarationFrame(frame.getArguments());
            }

            return binding.getFrame().getFrameDescriptor().addFrameSlot(symbolString);
        }

        protected WriteAbstractFrameSlotNode createWriteNode(FrameSlot frameSlot) {
            return WriteAbstractFrameSlotNodeGen.create(frameSlot);
        }

        protected boolean isLastLine(RubySymbol symbol) {
<<<<<<< HEAD
            return symbol.toString() == "$_";
=======
            return symbol == dollarUnderscore;
>>>>>>> 60600dbc
        }
    }

    @CoreMethod(names = "local_variables")
    public abstract static class LocalVariablesNode extends CoreMethodArrayArgumentsNode {

        public LocalVariablesNode(RubyContext context, SourceSection sourceSection) {
            super(context, sourceSection);
        }

        @CompilerDirectives.TruffleBoundary
        @Specialization
        public RubyArray localVariables(RubyBinding binding) {
            final RubyArray array = new RubyArray(getContext().getCoreLibrary().getArrayClass());

            MaterializedFrame frame = binding.getFrame();

            while (frame != null) {
                for (Object name : frame.getFrameDescriptor().getIdentifiers()) {
                    if (name instanceof String) {
                        array.slowPush(getContext().getSymbol((String) name));
                    }
                }

                frame = RubyArguments.getDeclarationFrame(frame.getArguments());
            }

            return array;
        }
    }

}<|MERGE_RESOLUTION|>--- conflicted
+++ resolved
@@ -75,24 +75,14 @@
         }
 
         @Specialization(guards = {
-<<<<<<< HEAD
-                "!isLastLine(symbol)",
-                "getFrameDescriptor(binding) == cachedFrameDescriptor",
-                "symbol == cachedSymbol"
-=======
                 "symbol == cachedSymbol",
                 "!isLastLine(cachedSymbol)",
                 "getFrameDescriptor(binding) == cachedFrameDescriptor"
->>>>>>> 60600dbc
 
         })
         public Object localVariableGetCached(RubyBinding binding, RubySymbol symbol,
                                              @Cached("symbol") RubySymbol cachedSymbol,
                                              @Cached("getFrameDescriptor(binding)") FrameDescriptor cachedFrameDescriptor,
-<<<<<<< HEAD
-                                             @Cached("createReadNode(findFrameSlot(cachedFrameDescriptor, symbol))") ReadAbstractFrameSlotNode readLocalVariableNode) {
-            return readLocalVariableNode.executeRead(binding.getFrame());
-=======
                                              @Cached("findFrameSlot(cachedFrameDescriptor, symbol)") FrameSlot cachedFrameSlot,
                                              @Cached("createReadNode(cachedFrameSlot)") ReadAbstractFrameSlotNode readLocalVariableNode) {
             if (cachedFrameSlot == null) {
@@ -101,7 +91,6 @@
             } else {
                 return readLocalVariableNode.executeRead(binding.getFrame());
             }
->>>>>>> 60600dbc
         }
 
         @CompilerDirectives.TruffleBoundary
@@ -109,11 +98,6 @@
         public Object localVariableGetUncached(RubyBinding binding, RubySymbol symbol) {
             final MaterializedFrame frame = binding.getFrame();
             final FrameSlot frameSlot = frame.getFrameDescriptor().findFrameSlot(symbol.toString());
-<<<<<<< HEAD
-            return frame.getValue(frameSlot);
-        }
-
-=======
 
             if (frameSlot == null) {
                 throw new RaiseException(getContext().getCoreLibrary().nameErrorLocalVariableNotDefined(symbol.toString(), binding, this));
@@ -122,13 +106,16 @@
             return frame.getValue(frameSlot);
         }
 
->>>>>>> 60600dbc
         @CompilerDirectives.TruffleBoundary
         @Specialization(guards = "isLastLine(symbol)")
         public Object localVariableGetLastLine(RubyBinding binding, RubySymbol symbol) {
             final MaterializedFrame frame = binding.getFrame();
             final FrameSlot frameSlot = frame.getFrameDescriptor().findFrameSlot(symbol.toString());
-<<<<<<< HEAD
+
+            if (frameSlot == null) {
+                throw new RaiseException(getContext().getCoreLibrary().nameErrorLocalVariableNotDefined(symbol.toString(), binding, this));
+            }
+
             final Object value = frame.getValue(frameSlot);
             return GetFromThreadLocalNode.get(getContext(), value);
         }
@@ -137,21 +124,6 @@
             return binding.getFrame().getFrameDescriptor();
         }
 
-=======
-
-            if (frameSlot == null) {
-                throw new RaiseException(getContext().getCoreLibrary().nameErrorLocalVariableNotDefined(symbol.toString(), binding, this));
-            }
-
-            final Object value = frame.getValue(frameSlot);
-            return GetFromThreadLocalNode.get(getContext(), value);
-        }
-
-        protected FrameDescriptor getFrameDescriptor(RubyBinding binding) {
-            return binding.getFrame().getFrameDescriptor();
-        }
-
->>>>>>> 60600dbc
         protected FrameSlot findFrameSlot(FrameDescriptor frameDescriptor, RubySymbol symbol) {
             return frameDescriptor.findFrameSlot(symbol.toString());
         }
@@ -161,11 +133,7 @@
         }
 
         protected boolean isLastLine(RubySymbol symbol) {
-<<<<<<< HEAD
-            return symbol.toString() == "$_";
-=======
             return symbol == dollarUnderscore;
->>>>>>> 60600dbc
         }
 
     }
@@ -237,11 +205,7 @@
         }
 
         protected boolean isLastLine(RubySymbol symbol) {
-<<<<<<< HEAD
-            return symbol.toString() == "$_";
-=======
             return symbol == dollarUnderscore;
->>>>>>> 60600dbc
         }
     }
 
