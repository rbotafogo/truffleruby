--- conflicted
+++ resolved
@@ -64,7 +64,6 @@
 
         @TruffleBoundary
         @Specialization(guards = "isBasicObjectID(id)")
-<<<<<<< HEAD
         public DynamicObject id2Ref(
                 final long id,
                 @Cached("createReadObjectIDNode()") ReadHeadObjectFieldNode readObjectIdNode) {
@@ -76,11 +75,6 @@
                 } catch (UnexpectedResultException e) {
                     throw new UnsupportedOperationException(e);
                 }
-=======
-        public Object id2Ref(final VirtualFrame frame, final long id,
-                             @Cached("createReadObjectIDNode()") final ReadHeadObjectFieldNode readObjectIdNode) {
-            CompilerDirectives.transferToInterpreter();
->>>>>>> 25f0e1fa
 
                 if (objectID == id) {
                     return object;
@@ -143,14 +137,9 @@
 
             int count = 0;
 
-<<<<<<< HEAD
             for (DynamicObject object : ObjectGraph.stopAndGetAllObjects(this, getContext())) {
-                if (!isHidden(object) && ModuleOperations.assignableTo(Layouts.BASIC_OBJECT.getLogicalClass(object), ofClass)) {
-=======
-            for (DynamicObject object : new ObjectGraph(getContext()).getObjects()) {
                 final DynamicObject metaClass = Layouts.BASIC_OBJECT.getMetaClass(object);
-                if (!isHidden(object) && ModuleOperations.includesModule(metaClass, ofClass)) {
->>>>>>> 25f0e1fa
+                if (!isHidden(object) && ModuleOperations.assignableTo(metaClass, ofClass)) {
                     yield(frame, block, object);
                     count++;
                 }
