--- conflicted
+++ resolved
@@ -136,7 +136,7 @@
             return rationalAdd.call(frame, b, "+", null, a);
         }
 
-        @Specialization(guards = "isComplex(arguments[1])")
+        @Specialization(guards = "isComplex(b)")
         public Object addComplex(VirtualFrame frame, int a, RubyBasicObject b) {
             return ruby(frame, "b + a", "b", b, "a", a);
         }
@@ -182,7 +182,7 @@
             return rationalAdd.call(frame, b, "+", null, a);
         }
 
-        @Specialization(guards = "isComplex(arguments[1])")
+        @Specialization(guards = "isComplex(b)")
         public Object addComplex(VirtualFrame frame, long a, RubyBasicObject b) {
             return ruby(frame, "b + a", "b", b, "a", a);
         }
@@ -374,12 +374,12 @@
             return rationalMulNode.call(frame, b, "*", null, a);
         }
 
-        @Specialization(guards = "isComplex(arguments[1])")
+        @Specialization(guards = "isComplex(b)")
         public Object mulComplex(VirtualFrame frame, int a, RubyBasicObject b) {
             return ruby(frame, "b * a", "b", b, "a", a);
         }
 
-        @Specialization(guards = "isComplex(arguments[1])")
+        @Specialization(guards = "isComplex(b)")
         public Object mulComplex(VirtualFrame frame, long a, RubyBasicObject b) {
             return ruby(frame, "b * a", "b", b, "a", a);
         }
@@ -569,24 +569,12 @@
             return 0;
         }
 
-<<<<<<< HEAD
-        @Specialization(guards = "isRational(b)")
-        public Object div(VirtualFrame frame, int a, RubyBasicObject b) {
-            if (rationalConvertNode == null) {
-                CompilerDirectives.transferToInterpreter();
-                rationalConvertNode = insert(DispatchHeadNodeFactory.createMethodCall(getContext(), true));
-                rationalDivNode = insert(DispatchHeadNodeFactory.createMethodCall(getContext()));
-            }
-
-            final Object aRational = rationalConvertNode.call(frame, getContext().getCoreLibrary().getRationalClass(), "convert", null, a, 1);
-=======
-        @Specialization(guards = {"!isRubyBignum(arguments[1])"})
+        @Specialization(guards = {"!isRubyBignum(b)"})
         public Object divFallback(VirtualFrame frame, long a, RubyBasicObject b) {
             return ruby(frame, "redo_coerced :/, o", "o", b);
         }
->>>>>>> 8a825e79
-
-        @Specialization(guards = {"!isRubyBignum(arguments[1])"})
+
+        @Specialization(guards = {"!isRubyBignum(b)"})
         public Object divFallback(VirtualFrame frame, int a, RubyBasicObject b) {
             return ruby(frame, "redo_coerced :/, o", "o", b);
         }
