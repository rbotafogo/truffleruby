--- conflicted
+++ resolved
@@ -11,11 +11,7 @@
   <properties>
     <maven.test.skip>true</maven.test.skip>
     <!-- Must be the same as in mx.truffleruby/suite.py (except for the -SNAPSHOT part, and here we can use a release name) -->
-<<<<<<< HEAD
-    <truffle.version>f19ebf4be9550d744f8c431cc466a5f87682f9c4-SNAPSHOT</truffle.version>
-=======
-    <truffle.version>0a4208265912ecfa452f8bb174b907f17b38609e-SNAPSHOT</truffle.version>
->>>>>>> 696997ee
+    <truffle.version>01a039cbfc6238fd78d9159292495f93d6428f2a-SNAPSHOT</truffle.version>
   </properties>
   <repositories>
     <repository>
