--- conflicted
+++ resolved
@@ -31,15 +31,9 @@
     execute_goal( :exec, :id => 'rake -T',
                   :arguments => [ '-jar', '${project.build.directory}/dependency/jruby-complete-${jruby.version}.jar', '-S', 'rake', '-T' ] )
 
-<<<<<<< HEAD
     execute_goal( :exec, :id => 'rake test:objectspace',
                   :arguments => [ '-jar', '${project.build.directory}/dependency/jruby-complete-${jruby.version}.jar', '-S', 'rake', 'test:objectspace' ] )
     
-=======
-    execute_goal( :exec, :id => 'rake test:mri',
-                  :arguments => [ '-jar', '${project.build.directory}/dependency/jruby-complete-${jruby.version}.jar', '-S', 'rake', 'test:mri' ] )
-
->>>>>>> 7f1739b7
   end
 end
  