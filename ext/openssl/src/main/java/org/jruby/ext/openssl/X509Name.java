--- conflicted
+++ resolved
@@ -198,11 +198,7 @@
         }
         types.add(getRuntime().newFixnum(ASN1.idForClass(typeAndValue.getObjectAt(1).getClass())));
     }
-<<<<<<< HEAD
-
-=======
-    
->>>>>>> 78d80b54
+
     @JRubyMethod(visibility = Visibility.PRIVATE)
     public IRubyObject initialize(ThreadContext context) {
         return this;
@@ -214,13 +210,8 @@
     }
 
     @JRubyMethod(visibility = Visibility.PRIVATE)
-<<<<<<< HEAD
     public IRubyObject initialize(final ThreadContext context, IRubyObject dn, IRubyObject template) {
         final Ruby runtime = context.runtime;
-=======
-    public IRubyObject initialize(ThreadContext context, IRubyObject dn, IRubyObject template) {
-        Ruby runtime = context.runtime;
->>>>>>> 78d80b54
 
         if ( dn instanceof RubyArray ) {
             RubyArray ary = (RubyArray)dn;
