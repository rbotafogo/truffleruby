--- conflicted
+++ resolved
@@ -129,15 +129,15 @@
   end
 end
 
-<<<<<<< HEAD
+describe "SystemCallError#backtrace" do
+  it "is nil if not raised" do
+    SystemCallError.new("message", 42).backtrace.should == nil
+  end
+end
+
 describe "SystemCallError#dup" do
   it "copies the errno" do
     dup_sce = SystemCallError.new("message", 42).dup
     dup_sce.errno.should == 42
-=======
-describe "SystemCallError#backtrace" do
-  it "is nil if not raised" do
-    SystemCallError.new("message", 42).backtrace.should == nil
->>>>>>> 5ac966aa
   end
 end