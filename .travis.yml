--- conflicted
+++ resolved
@@ -13,12 +13,9 @@
   - osx
 
 env:
-<<<<<<< HEAD
-=======
   # disable cext
   global:
     - JAVA_OPTS="-XX:+TieredCompilation -XX:TieredStopAtLevel=1 -Djruby.cext.enabled=false"
->>>>>>> 1f13c082
   matrix:
     - TARGET='-Ptest'
     - TARGET='-Prake -Dtask=test:rubicon'
@@ -60,11 +57,6 @@
 
 script: travis_retry mvn install $TARGET -Dinvoker.skip=false | egrep -v 'Download|\\[exec\\] [[:digit:]]+/[[:digit:]]+|^[[:space:]]*\\[exec\\][[:space:]]*$' ; [ ${PIPESTATUS[0]} == 0 ]
 install: /bin/true
-<<<<<<< HEAD
-=======
-# |^[[:space:]]*\[exec\][[:space:]]*$
-script: "travis_retry ant $TARGET | egrep -v 'Download|\\[exec\\] [[:digit:]]+/[[:digit:]]+|^[[:space:]]*\\[exec\\][[:space:]]*$' ; [ ${PIPESTATUS[0]} == 0 ]"
->>>>>>> 1f13c082
 notifications:
   irc:
     channels:
