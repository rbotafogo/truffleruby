--- conflicted
+++ resolved
@@ -98,27 +98,12 @@
 
     static {
         // This is populated here to avoid javac propagating the value to consumers
-<<<<<<< HEAD
-        REVISION = jruby_revision;
-=======
         if (jruby_revision.equals("@jruby.revision@")) {
             // use a bogus revision
             REVISION = "fffffff";
         } else {
             REVISION = jruby_revision;
         }
-        String defaultRubyVersion = jruby_default_ruby_version;
-        if (defaultRubyVersion.equals("1.8")) {
-            DEFAULT_RUBY_VERSION = "1.8";
-        } else if (defaultRubyVersion.equals("1.9")) {
-            DEFAULT_RUBY_VERSION = "1.9";
-        } else if (defaultRubyVersion.equals("2.0")) {
-            DEFAULT_RUBY_VERSION = "2.0";
-        } else {
-            System.err.println("invalid version selected in build (\"" + defaultRubyVersion + "\"), using 1.9");
-            DEFAULT_RUBY_VERSION = "1.9";
-        }
->>>>>>> 971947dc
     }
 
     private Constants() {}
