/***** BEGIN LICENSE BLOCK *****
 * Version: EPL 1.0/GPL 2.0/LGPL 2.1
 *
 * The contents of this file are subject to the Eclipse Public
 * License Version 1.0 (the "License"); you may not use this file
 * except in compliance with the License. You may obtain a copy of
 * the License at http://www.eclipse.org/legal/epl-v10.html
 *
 * Software distributed under the License is distributed on an "AS
 * IS" basis, WITHOUT WARRANTY OF ANY KIND, either express or
 * implied. See the License for the specific language governing
 * rights and limitations under the License.
 *
 * Copyright (C) 2001 Chad Fowler <chadfowler@chadfowler.com>
 * Copyright (C) 2001-2004 Jan Arne Petersen <jpetersen@uni-bonn.de>
 * Copyright (C) 2002 Benoit Cerrina <b.cerrina@wanadoo.fr>
 * Copyright (C) 2002-2004 Anders Bengtsson <ndrsbngtssn@yahoo.se>
 * Copyright (C) 2004 Joey Gibson <joey@joeygibson.com>
 * Copyright (C) 2004 Charles O Nutter <headius@headius.com>
 * Copyright (C) 2004 Stefan Matthias Aust <sma@3plus4.de>
 * Copyright (C) 2006 Thomas E Enebo <enebo@acm.org>
 * Copyright (C) 2006 Ola Bini <ola.bini@ki.se>
 * Copyright (C) 2006 Miguel Covarrubias <mlcovarrubias@gmail.com>
 * Copyright (C) 2009 Joseph LaFata <joe@quibb.org>
 *
 * Alternatively, the contents of this file may be used under the terms of
 * either of the GNU General Public License Version 2 or later (the "GPL"),
 * or the GNU Lesser General Public License Version 2.1 or later (the "LGPL"),
 * in which case the provisions of the GPL or the LGPL are applicable instead
 * of those above. If you wish to allow use of your version of this file only
 * under the terms of either the GPL or the LGPL, and not to allow others to
 * use your version of this file under the terms of the EPL, indicate your
 * decision by deleting the provisions above and replace them with the notice
 * and other provisions required by the GPL or the LGPL. If you do not delete
 * the provisions above, a recipient may use your version of this file under
 * the terms of any one of the EPL, the GPL or the LGPL.
 ***** END LICENSE BLOCK *****/
package org.jruby;

import java.util.Calendar;
import java.util.Date;
import java.util.GregorianCalendar;
import java.util.HashMap;
import java.util.Locale;
import java.util.Map;
import java.util.regex.Matcher;
import java.util.regex.Pattern;

<<<<<<< HEAD
import org.jcodings.specific.USASCIIEncoding;
=======
>>>>>>> e2372012
import org.joda.time.DateTime;
import org.joda.time.DateTimeZone;
import org.joda.time.IllegalFieldValueException;
import org.joda.time.format.DateTimeFormat;
import org.joda.time.format.DateTimeFormatter;
import org.joda.time.tz.FixedDateTimeZone;
import org.jruby.anno.JRubyClass;
import org.jruby.anno.JRubyMethod;
import org.jruby.exceptions.RaiseException;
import org.jruby.runtime.Block;
import org.jruby.runtime.ClassIndex;
import org.jruby.runtime.ObjectAllocator;
import org.jruby.runtime.ThreadContext;
import org.jruby.runtime.Visibility;
import static org.jruby.runtime.Visibility.PRIVATE;
import org.jruby.runtime.builtin.IRubyObject;
import org.jruby.util.ByteList;
import org.jruby.util.RubyDateFormatter;
<<<<<<< HEAD
=======

import static org.jruby.CompatVersion.*;
>>>>>>> e2372012
import org.jruby.runtime.Helpers;
import org.jruby.util.TypeConverter;

import static org.jruby.RubyComparable.invcmp;
import static org.jruby.runtime.Helpers.invokedynamic;
import static org.jruby.runtime.invokedynamic.MethodNames.OP_CMP;

/** The Time class.
 *
 * @author chadfowler, jpetersen
 */
@JRubyClass(name="Time", include="Comparable")
public class RubyTime extends RubyObject {
    public static final String UTC = "UTC";
    private DateTime dt;
    private long nsec;

    private final static DateTimeFormatter ONE_DAY_CTIME_FORMATTER = DateTimeFormat.forPattern("EEE MMM  d HH:mm:ss yyyy").withLocale(Locale.ENGLISH);
    private final static DateTimeFormatter TWO_DAY_CTIME_FORMATTER = DateTimeFormat.forPattern("EEE MMM dd HH:mm:ss yyyy").withLocale(Locale.ENGLISH);

    private final static DateTimeFormatter TO_S_FORMATTER = DateTimeFormat.forPattern("EEE MMM dd HH:mm:ss Z yyyy").withLocale(Locale.ENGLISH);
    private final static DateTimeFormatter TO_S_UTC_FORMATTER = DateTimeFormat.forPattern("EEE MMM dd HH:mm:ss 'UTC' yyyy").withLocale(Locale.ENGLISH);

    private final static DateTimeFormatter TO_S_FORMATTER_19 = DateTimeFormat.forPattern("yyyy-MM-dd HH:mm:ss Z").withLocale(Locale.ENGLISH);
    private final static DateTimeFormatter TO_S_UTC_FORMATTER_19 = DateTimeFormat.forPattern("yyyy-MM-dd HH:mm:ss 'UTC'").withLocale(Locale.ENGLISH);
    // There are two different popular TZ formats: legacy (AST+3:00:00, GMT-3), and
    // newer one (US/Pacific, America/Los_Angeles). This pattern is to detect
    // the legacy TZ format in order to convert it to the newer format
    // understood by Java API.
    private static final Pattern TZ_PATTERN
<<<<<<< HEAD
            = Pattern.compile("([^-\\+\\d]+)?([\\+-]?)(\\d+)(?::(\\d+))?(?::(\\d+))?");
    
=======
            = Pattern.compile("([^-\\+\\d]+)?([\\+-]?)(\\d+)(?::(\\d+))?(?::\\d+)?");

>>>>>>> e2372012
    private static final Pattern TIME_OFFSET_PATTERN
            = Pattern.compile("([\\+-])(\\d\\d):(\\d\\d)(?::(\\d\\d))?");

    private static final ByteList TZ_STRING = ByteList.create("TZ");

    private boolean isTzRelative = false; // true if and only if #new is called with a numeric offset (e.g., "+03:00")

    /* JRUBY-3560
     * joda-time disallows use of three-letter time zone IDs.
     * Since MRI accepts these values, we need to translate them.
     */
    private static final Map<String, String> LONG_TZNAME = Helpers.map(
        "MET", "CET", // JRUBY-2759
        "ROC", "Asia/Taipei", // Republic of China
        "WET", "Europe/Lisbon" // Western European Time
    );
<<<<<<< HEAD
    
=======

    /* github-215
     * Some non-JVM timezone names are recognized by MRI.
     * This map translate those to JVM-friendly names.
     */
    private static final Map<String, String> NON_JVM_TZNAME = Helpers.map(
        "EDT", "EST",
        "CDT", "CST",
        "MDT", "MST",
        "PDT", "PST"
    );

>>>>>>> e2372012
    /* Some TZ values need to be overriden for Time#zone
     */
    private static final Map<String, String> SHORT_STD_TZNAME = Helpers.map(
        "Etc/UCT", "UCT",
        "MET", "MET", // needs to be overriden
        "UCT", "UCT"
    );

    private static final Map<String, String> SHORT_DL_TZNAME = Helpers.map(
        "Etc/UCT", "UCT",
        "MET", "MEST", // needs to be overriden
        "UCT", "UCT"
    );

    private void setIsTzRelative(boolean tzRelative) {
        isTzRelative = tzRelative;
    }

    @Override
    public ClassIndex getNativeClassIndex() {
        return ClassIndex.TIME;
    }

    private static IRubyObject getEnvTimeZone(Ruby runtime) {
        RubyString tzVar = (RubyString)runtime.getTime().getInternalVariable("tz_string");
        if (tzVar == null) {
            tzVar = runtime.newString(TZ_STRING);
            tzVar.setFrozen(true);
            runtime.getTime().setInternalVariable("tz_string", tzVar);
        }
        return runtime.getENV().op_aref(runtime.getCurrentContext(), tzVar);
    }

    public static DateTimeZone getLocalTimeZone(Ruby runtime) {
        IRubyObject tz = getEnvTimeZone(runtime);

        if (tz == null || ! (tz instanceof RubyString)) {
            return DateTimeZone.getDefault();
        } else {
            return getTimeZoneFromTZString(runtime, tz.toString());
        }
    }

    public static DateTimeZone getTimeZoneFromTZString(Ruby runtime, String zone) {
        DateTimeZone cachedZone = runtime.getTimezoneCache().get(zone);
        if (cachedZone != null) {
            return cachedZone;
        } else {
            DateTimeZone dtz = parseTZString(runtime, zone);
            runtime.getTimezoneCache().put(zone, dtz);
            return dtz;
        }
    }

    private static DateTimeZone parseTZString(Ruby runtime, String zone) {
        String upZone = zone.toUpperCase();

        Matcher tzMatcher = TZ_PATTERN.matcher(zone);
        if (tzMatcher.matches()) {
            String zoneName = tzMatcher.group(1);
            String sign = tzMatcher.group(2);
            String hours = tzMatcher.group(3);
            String minutes = tzMatcher.group(4);
            String seconds= tzMatcher.group(5);

            if (zoneName == null) {
                zoneName = "";
            }

            // Sign is reversed in legacy TZ notation
            return getTimeZoneFromHHMM(runtime, zoneName, sign.equals("-"), hours, minutes, seconds);
        } else {
            if (LONG_TZNAME.containsKey(upZone)) {
                zone = LONG_TZNAME.get(upZone);
            } else if (upZone.equals("UTC") || upZone.equals("GMT")) {
                // MRI behavior: With TZ equal to "GMT" or "UTC", Time.now
                // is *NOT* considered as a proper GMT/UTC time:
                //   ENV['TZ']="GMT"; Time.now.gmt? #=> false
                //   ENV['TZ']="UTC"; Time.now.utc? #=> false
                // Hence, we need to adjust for that.
                zone = "Etc/" + upZone;
            }

            try {
                return DateTimeZone.forID(zone);
            } catch (IllegalArgumentException e) {
                runtime.getWarnings().warning("Unrecognized time zone: "+zone);
                return DateTimeZone.UTC;
            }
        }
    }

    public static DateTimeZone getTimeZoneFromString(Ruby runtime, String zone) {
        DateTimeZone cachedZone = runtime.getTimezoneCache().get(zone);
        if (cachedZone != null) {
            return cachedZone;
        } else {
            DateTimeZone dtz = parseZoneString(runtime, zone);
            runtime.getTimezoneCache().put(zone, dtz);
            return dtz;
        }
    }

    private static DateTimeZone parseZoneString(Ruby runtime, String zone) {
        // TODO: handle possible differences with TZ format
        return parseTZString(runtime, zone);
    }

    public static DateTimeZone getTimeZoneFromUtcOffset(Ruby runtime, IRubyObject utcOffset) {
        String strOffset = utcOffset.toString();

        DateTimeZone cachedZone = runtime.getTimezoneCache().get(strOffset);
        if (cachedZone != null) return cachedZone;

        DateTimeZone dtz;
        if(utcOffset instanceof RubyString) {
            Matcher offsetMatcher = TIME_OFFSET_PATTERN.matcher(strOffset);
            if (!offsetMatcher.matches()) {
                throw runtime.newArgumentError("\"+HH:MM\" or \"-HH:MM\" expected for utc_offset");
            }
            String sign = offsetMatcher.group(1);
            String hours = offsetMatcher.group(2);
            String minutes = offsetMatcher.group(3);
            String seconds = offsetMatcher.group(4);
            dtz = getTimeZoneFromHHMM(runtime, "", !sign.equals("-"), hours, minutes, seconds);
        } else {
            IRubyObject numericOffset = numExact(runtime, utcOffset);
            int newOffset = (int)Math.round(numericOffset.convertToFloat().getDoubleValue() * 1000);
            dtz = getTimeZoneWithOffset(runtime, "", newOffset);
        }

        runtime.getTimezoneCache().put(strOffset, dtz);
        return dtz;
    }

    // mri: time.c num_exact
    private static IRubyObject numExact(Ruby runtime, IRubyObject v) {
        IRubyObject tmp;
        if (v instanceof RubyFixnum || v instanceof RubyBignum) return v;
        if (v.isNil()) exactTypeError(runtime, v);
        if (!(v instanceof RubyRational)) { // Default unknown
            if (v.respondsTo("to_r")) {
                tmp = v.callMethod(runtime.getCurrentContext(), "to_r");
                // WTF is this condition for?  It responds to to_r and makes something which thinks it is a String?
                if (tmp != null && v.respondsTo("to_str")) exactTypeError(runtime, v);
            } else {
                tmp = TypeConverter.checkIntegerType(runtime, v, "to_int");
                if (tmp.isNil()) exactTypeError(runtime, v);
            }
            v = tmp;
        }

        if (v instanceof RubyFixnum || v instanceof RubyBignum) {
            return v;
        } else if (v instanceof RubyRational) {
            RubyRational r = (RubyRational) v;
            if (r.denominator(runtime.getCurrentContext()) == RubyFixnum.newFixnum(runtime, 1)) {
                return r.numerator(runtime.getCurrentContext());
            }
        } else {
            exactTypeError(runtime, v);
        }

        return v;
    }

    private static void exactTypeError(Ruby runtime, IRubyObject received) {
        throw runtime.newTypeError(
                String.format("Can't convert %s into an exact number", received.getMetaClass().getRealClass()));
    }

    private static DateTimeZone getTimeZoneFromHHMM(Ruby runtime, String name, boolean positive, String hours, String minutes, String seconds) {
        int h = Integer.parseInt(hours);
        int m = 0;
        int s = 0;
        if (minutes != null) {
            m = Integer.parseInt(minutes);
        }

        if (seconds != null) {
            s = Integer.parseInt(seconds);
        }

        if (h > 23 || m > 59) {
            throw runtime.newArgumentError("utc_offset out of range");
        }

        int offset = (positive ? +1 : -1) * ((h * 3600) + m * 60 + s)  * 1000;
        return timeZoneWithOffset(name, offset);
    }

    public static DateTimeZone getTimeZone(Ruby runtime, long seconds) {
        if (seconds >= 60*60*24 || seconds <= -60*60*24) {
            throw runtime.newArgumentError("utc_offset out of range");
        }
        return getTimeZoneWithOffset(runtime, "", (int) (seconds * 1000));
    }

    public static DateTimeZone getTimeZoneWithOffset(Ruby runtime, String zoneName, int offset) {
        // validate_zone_name
        zoneName = zoneName.trim();

        String zone = zoneName + offset;

        DateTimeZone cachedZone = runtime.getTimezoneCache().get(zone);
        if (cachedZone != null) {
            return cachedZone;
        } else {
            DateTimeZone dtz = timeZoneWithOffset(zoneName, offset);
            runtime.getTimezoneCache().put(zone, dtz);
            return dtz;
        }
    }

    private static DateTimeZone timeZoneWithOffset(String zoneName, int offset) {
        if (zoneName.isEmpty()) {
            return DateTimeZone.forOffsetMillis(offset);
        } else {
            return new FixedDateTimeZone(zoneName, null, offset, offset);
        }
    }

    public RubyTime(Ruby runtime, RubyClass rubyClass) {
        super(runtime, rubyClass);
    }

    public RubyTime(Ruby runtime, RubyClass rubyClass, DateTime dt) {
        super(runtime, rubyClass);
        this.dt = dt;
    }

    private static ObjectAllocator TIME_ALLOCATOR = new ObjectAllocator() {
        @Override
        public IRubyObject allocate(Ruby runtime, RubyClass klass) {
            DateTimeZone dtz = getLocalTimeZone(runtime);
            DateTime dt = new DateTime(dtz);
            RubyTime rt =  new RubyTime(runtime, klass, dt);
            rt.setNSec(0);

            return rt;
        }
    };

    public static RubyClass createTimeClass(Ruby runtime) {
        RubyClass timeClass = runtime.defineClass("Time", runtime.getObject(), TIME_ALLOCATOR);

        timeClass.setClassIndex(ClassIndex.TIME);
        timeClass.setReifiedClass(RubyTime.class);

        runtime.setTime(timeClass);

        timeClass.includeModule(runtime.getComparable());

        timeClass.defineAnnotatedMethods(RubyTime.class);

        return timeClass;
    }

    public void setNSec(long nsec) {
        this.nsec = nsec;
    }

    public long getNSec() {
        return nsec;
    }

    public void setUSec(long usec) {
        this.nsec = 1000 * usec;
    }

    public long getUSec() {
        return nsec / 1000;
    }

    public void updateCal(DateTime dt) {
        this.dt = dt;
    }

    protected long getTimeInMillis() {
        return dt.getMillis();
    }

    public static RubyTime newTime(Ruby runtime, long milliseconds) {
        return newTime(runtime, new DateTime(milliseconds));
    }

    public static RubyTime newTime(Ruby runtime, DateTime dt) {
        return new RubyTime(runtime, runtime.getTime(), dt);
    }

    public static RubyTime newTime(Ruby runtime, DateTime dt, long nsec) {
        RubyTime t = new RubyTime(runtime, runtime.getTime(), dt);
        t.setNSec(nsec);
        return t;
    }

    @Override
    public Class<?> getJavaClass() {
        return Date.class;
    }

    @JRubyMethod(required = 1, visibility = Visibility.PRIVATE)
    @Override
    public IRubyObject initialize_copy(IRubyObject original) {
        if (!(original instanceof RubyTime)) {
            throw getRuntime().newTypeError("Expecting an instance of class Time");
        }

        RubyTime originalTime = (RubyTime) original;

        // We can just use dt, since it is immutable
        dt = originalTime.dt;
        nsec = originalTime.nsec;

        return this;
    }

    @JRubyMethod
    public RubyTime succ() {
        return newTime(getRuntime(),dt.plusSeconds(1));
    }

    @JRubyMethod(name = {"gmtime", "utc"})
    public RubyTime gmtime() {
        dt = dt.withZone(DateTimeZone.UTC);
        return this;
    }

    public RubyTime localtime() {
        return localtime19(getRuntime().getCurrentContext(), NULL_ARRAY);
    }
    
    @JRubyMethod(name = "localtime", optional = 1)
    public RubyTime localtime19(ThreadContext context, IRubyObject[] args) {
        DateTimeZone newDtz;
        if (args.length == 0) {
            newDtz = getLocalTimeZone(context.runtime);
        } else {
            newDtz = getTimeZoneFromUtcOffset(context.runtime, args[0]);
        }
        dt = dt.withZone(newDtz);
        return this;
    }

    @JRubyMethod(name = {"gmt?", "utc?", "gmtime?"})
    public RubyBoolean gmt() {
        return getRuntime().newBoolean(dt.getZone().getID().equals("UTC"));
    }

    @JRubyMethod(name = {"getgm", "getutc"})
    public RubyTime getgm() {
        return newTime(getRuntime(), dt.withZone(DateTimeZone.UTC), nsec);
    }

    public RubyTime getlocal() {
        return getlocal19(getRuntime().getCurrentContext(), NULL_ARRAY);
    }

    @JRubyMethod(name = "getlocal", optional = 1)
    public RubyTime getlocal19(ThreadContext context, IRubyObject[] args) {
        if (args.length == 0 || args[0].isNil()) {
            return newTime(getRuntime(), dt.withZone(getLocalTimeZone(getRuntime())), nsec);
        } else {
            DateTimeZone dtz = getTimeZoneFromUtcOffset(context.runtime, args[0]);
            return newTime(getRuntime(), dt.withZone(dtz), nsec);
        }
    }

    @JRubyMethod(required = 1)
    public RubyString strftime(IRubyObject format) {
        final RubyDateFormatter rdf = getRuntime().getCurrentContext().getRubyDateFormatter();
        return rdf.compileAndFormat(format.convertToString(), false, dt, nsec, null);
    }

    @JRubyMethod(name = "==", required = 1)
    @Override
    public IRubyObject op_equal(ThreadContext context, IRubyObject other) {
        if (other.isNil()) {
            return RubyBoolean.newBoolean(getRuntime(), false);
        } else if (other instanceof RubyTime) {
            return getRuntime().newBoolean(cmp((RubyTime) other) == 0);
        }

        return RubyComparable.op_equal19(context, this, other);
    }

    @JRubyMethod(name = ">=", required = 1)
    public IRubyObject op_ge(ThreadContext context, IRubyObject other) {
        if (other instanceof RubyTime) {
            return getRuntime().newBoolean(cmp((RubyTime) other) >= 0);
        }

        return RubyComparable.op_ge(context, this, other);
    }

    @JRubyMethod(name = ">", required = 1)
    public IRubyObject op_gt(ThreadContext context, IRubyObject other) {
        if (other instanceof RubyTime) {
            return getRuntime().newBoolean(cmp((RubyTime) other) > 0);
        }

        return RubyComparable.op_gt(context, this, other);
    }

    @JRubyMethod(name = "<=", required = 1)
    public IRubyObject op_le(ThreadContext context, IRubyObject other) {
        if (other instanceof RubyTime) {
            return getRuntime().newBoolean(cmp((RubyTime) other) <= 0);
        }

        return RubyComparable.op_le(context, this, other);
    }

    @JRubyMethod(name = "<", required = 1)
    public IRubyObject op_lt(ThreadContext context, IRubyObject other) {
        if (other instanceof RubyTime) {
            return getRuntime().newBoolean(cmp((RubyTime) other) < 0);
        }

        return RubyComparable.op_lt(context, this, other);
    }

    private int cmp(RubyTime other) {
        Ruby runtime = getRuntime();

        long millis = getTimeInMillis();
		long millis_other = other.getTimeInMillis();
        // ignore < usec on 1.8
        long nanosec = this.nsec;
        long nsec_other = other.nsec;

		if (millis > millis_other || (millis == millis_other && nanosec > nsec_other)) {
		    return 1;
		} else if (millis < millis_other || (millis == millis_other && nanosec < nsec_other)) {
		    return -1;
		}

        return 0;
    }

    public IRubyObject op_plus(IRubyObject other) {
        return op_plus19(getRuntime().getCurrentContext(), other);
    }

    @JRubyMethod(name = "+", required = 1)
    public IRubyObject op_plus19(ThreadContext context, IRubyObject other) {
        checkOpCoercion(context, other);
        if (other instanceof RubyTime) {
            throw getRuntime().newTypeError("time + time ?");
        }
        other = other.callMethod(context, "to_r");

        long adjustNanos = (long)(RubyNumeric.num2dbl(other) * 1000000000);
        return opPlusNanos(adjustNanos);
    }

<<<<<<< HEAD
=======
    private IRubyObject opPlusMicros(long adjustMicros) {
        long currentMillis = getTimeInMillis();

        long adjustMillis = adjustMicros/1000;
        long adjustNanosLeft = adjustMicros - (adjustMillis*1000);

        long newMillisPart = currentMillis + adjustMillis;
        long newNanosPart = nsec + adjustNanosLeft;

        RubyTime newTime = new RubyTime(getRuntime(), getMetaClass());
        newTime.dt = new DateTime(newMillisPart).withZone(dt.getZone());
        newTime.setNSec(newNanosPart);

        return newTime;
    }

>>>>>>> e2372012
    private IRubyObject opPlusNanos(long adjustNanos) {
        long currentMillis = getTimeInMillis();

        long adjustMillis = adjustNanos/1000000;
        long adjustNanosLeft = adjustNanos - (adjustMillis*1000000);

        long newMillisPart = currentMillis + adjustMillis;
        long newNanosPart = nsec + adjustNanosLeft;

        if (newNanosPart >= 1000000) {
            newNanosPart -= 1000000;
            newMillisPart++;
        }

        RubyTime newTime = new RubyTime(getRuntime(), getMetaClass());
        newTime.dt = new DateTime(newMillisPart).withZone(dt.getZone());
        newTime.setNSec(newNanosPart);

        return newTime;
    }

    private void checkOpCoercion(ThreadContext context, IRubyObject other) {
        if (other instanceof RubyString) {
            throw context.runtime.newTypeError("no implicit conversion to rational from string");
        } else if (other.isNil()) {
            throw context.runtime.newTypeError("no implicit conversion to rational from nil");
        } else if (!other.respondsTo("to_r")){
            throw context.runtime.newTypeError("can't convert " + other.getMetaClass().getBaseName() + " into Rational");
        }
    }

    private IRubyObject opMinus(RubyTime other) {
        long timeInMillis = (getTimeInMillis() - other.getTimeInMillis());
        double timeInSeconds = timeInMillis/1000.0 + (getNSec() - other.getNSec())/1000000000.0;

        return RubyFloat.newFloat(getRuntime(), timeInSeconds); // float number of seconds
    }

    public IRubyObject op_minus(IRubyObject other) {
        return op_minus19(getRuntime().getCurrentContext(), other);
    }

    @JRubyMethod(name = "-", required = 1)
    public IRubyObject op_minus19(ThreadContext context, IRubyObject other) {
        checkOpCoercion(context, other);
        if (other instanceof RubyTime) return opMinus((RubyTime) other);
        return opMinusCommon(other.callMethod(context, "to_r"));
    }

    private IRubyObject opMinusCommon(IRubyObject other) {
        long adjustmentInNanos = (long)(RubyNumeric.num2dbl(other)*1000000000);
        long adjustmentInMillis = adjustmentInNanos/1000000;
        long adjustmentInNanosLeft = adjustmentInNanos%1000000;

        long time = getTimeInMillis() - adjustmentInMillis;

        long nano;
        if (nsec < adjustmentInNanosLeft) {
            time--;
            nano = 1000000 - (adjustmentInNanosLeft - nsec);
        } else {
            nano = nsec - adjustmentInNanosLeft;
        }

        RubyTime newTime = new RubyTime(getRuntime(), getMetaClass());
        newTime.dt = new DateTime(time).withZone(dt.getZone());
        newTime.setNSec(nano);

        return newTime;
    }

    @JRubyMethod(name = "===", required = 1)
    @Override
    public IRubyObject op_eqq(ThreadContext context, IRubyObject other) {
        if (other instanceof RubyTime) {
            return context.runtime.newBoolean(RubyNumeric.fix2int(invokedynamic(context, this, OP_CMP, other)) == 0);
        }

        return context.getRuntime().getFalse();
    }

    @JRubyMethod(name = "<=>", required = 1)
    @Override
    public IRubyObject op_cmp(ThreadContext context, IRubyObject other) {
        if (other instanceof RubyTime) {
            return context.runtime.newFixnum(cmp((RubyTime) other));
        }
        
        return invcmp(context, this, other);
    }

    @JRubyMethod(name = "eql?", required = 1)
    @Override
    public IRubyObject eql_p(IRubyObject other) {
        if (other instanceof RubyTime) {
            RubyTime otherTime = (RubyTime)other;
            return (nsec == otherTime.nsec && getTimeInMillis() == otherTime.getTimeInMillis()) ? getRuntime().getTrue() : getRuntime().getFalse();
        }
        return getRuntime().getFalse();
    }

    @JRubyMethod(name = {"asctime", "ctime"})
    public RubyString asctime() {
        DateTimeFormatter simpleDateFormat;

        if (dt.getDayOfMonth() < 10) {
            simpleDateFormat = ONE_DAY_CTIME_FORMATTER;
        } else {
            simpleDateFormat = TWO_DAY_CTIME_FORMATTER;
        }
        String result = simpleDateFormat.print(dt);
        return RubyString.newString(getRuntime(), result, USASCIIEncoding.INSTANCE);
    }

    @Override
    public IRubyObject to_s() {
        return to_s19();
    }

    @JRubyMethod(name = {"to_s", "inspect"})
    public IRubyObject to_s19() {
        return inspectCommon(TO_S_FORMATTER_19, TO_S_UTC_FORMATTER_19);
    }

    private IRubyObject inspectCommon(DateTimeFormatter formatter, DateTimeFormatter utcFormatter) {
        DateTimeFormatter simpleDateFormat;
        if (dt.getZone() == DateTimeZone.UTC) {
            simpleDateFormat = utcFormatter;
        } else {
            simpleDateFormat = formatter;
        }

        String result = simpleDateFormat.print(dt);

        if (isTzRelative) {
            // display format needs to invert the UTC offset if this object was
            // created with a specific offset in the 7-arg form of #new
            DateTimeZone dtz = dt.getZone();
            int offset = dtz.toTimeZone().getOffset(dt.getMillis());
            DateTimeZone invertedDTZ = DateTimeZone.forOffsetMillis(offset);
            DateTime invertedDT = dt.withZone(invertedDTZ);
            result = simpleDateFormat.print(invertedDT);
        }

        return RubyString.newString(getRuntime(), result, USASCIIEncoding.INSTANCE);
    }

    @JRubyMethod
    @Override
    public RubyArray to_a() {
        return getRuntime().newArrayNoCopy(new IRubyObject[]{sec(), min(), hour(), mday(), month(),
                year(), wday(), yday(), isdst(), zone()});
    }

    @JRubyMethod
    public RubyFloat to_f() {
        long millis = getTimeInMillis();
        long nanos = nsec;
        double secs = 0;
        if (millis != 0) secs += (millis / 1000.0);
        if (nanos != 0) secs += (nanos / 1000000000.0);
        return RubyFloat.newFloat(getRuntime(), secs);
    }

    @JRubyMethod(name = {"to_i", "tv_sec"})
    public RubyInteger to_i() {
        return getRuntime().newFixnum(getTimeInMillis() / 1000);
    }

    @JRubyMethod(name = {"nsec", "tv_nsec"})
    public RubyInteger nsec() {
        return getRuntime().newFixnum((getTimeInMillis() % 1000) * 1000000 + nsec);
    }

    @JRubyMethod
    public IRubyObject to_r(ThreadContext context) {
        IRubyObject rational = to_f().to_r(context);
        return rational;
    }

    @JRubyMethod(name = {"usec", "tv_usec"})
    public RubyInteger usec() {
        return getRuntime().newFixnum(dt.getMillisOfSecond() * 1000 + getUSec());
    }

    public void setMicroseconds(long mic) {
        long millis = getTimeInMillis() % 1000;
        long withoutMillis = getTimeInMillis() - millis;
        withoutMillis += (mic / 1000);
        dt = dt.withMillis(withoutMillis);
        nsec = (mic % 1000) * 1000;
    }

    public long microseconds() {
    	return getTimeInMillis() % 1000 * 1000 + getUSec();
    }

    @JRubyMethod
    public RubyInteger sec() {
        return getRuntime().newFixnum(dt.getSecondOfMinute());
    }

    @JRubyMethod
    public RubyInteger min() {
        return getRuntime().newFixnum(dt.getMinuteOfHour());
    }

    @JRubyMethod
    public RubyInteger hour() {
        return getRuntime().newFixnum(dt.getHourOfDay());
    }

    @JRubyMethod(name = {"mday", "day"})
    public RubyInteger mday() {
        return getRuntime().newFixnum(dt.getDayOfMonth());
    }

    @JRubyMethod(name = {"month", "mon"})
    public RubyInteger month() {
        return getRuntime().newFixnum(dt.getMonthOfYear());
    }

    @JRubyMethod
    public RubyInteger year() {
        return getRuntime().newFixnum(dt.getYear());
    }

    @JRubyMethod
    public RubyInteger wday() {
        return getRuntime().newFixnum((dt.getDayOfWeek() % 7));
    }

    @JRubyMethod
    public RubyInteger yday() {
        return getRuntime().newFixnum(dt.getDayOfYear());
    }

    @JRubyMethod
    public IRubyObject subsec() {
        Ruby runtime = getRuntime();
        long nanosec = dt.getMillisOfSecond() * 1000000 + this.nsec;

        if (nanosec % 1000000000 == 0) return RubyFixnum.zero(runtime);

        return runtime.newRationalReduced(
                nanosec, 1000000000);
    }

    @JRubyMethod(name = {"gmt_offset", "gmtoff", "utc_offset"})
    public RubyInteger gmt_offset() {
        int offset = dt.getZone().getOffset(dt.getMillis());

        return getRuntime().newFixnum(offset / 1000);
    }

    @JRubyMethod(name = {"isdst", "dst?"})
    public RubyBoolean isdst() {
        return getRuntime().newBoolean(!dt.getZone().isStandardOffset(dt.getMillis()));
    }

    @JRubyMethod
    public IRubyObject zone() {
<<<<<<< HEAD
        final String zone = RubyTime.zoneHelper(getEnvTimeZone(getRuntime()).toString(), dt, isTzRelative);
        if (zone == null) return getRuntime().getNil();
        return getRuntime().newString(zone);
    }

    public static String zoneHelper(String envTZ, DateTime dt, boolean isTzRelative) {
        if (isTzRelative) return null;

=======
        Ruby runtime = getRuntime();
        if (isTzRelative) return runtime.getNil();

        String envTZ = getEnvTimeZone(runtime).toString();
>>>>>>> e2372012
        // see declaration of SHORT_TZNAME
        if (SHORT_STD_TZNAME.containsKey(envTZ) && ! dt.getZone().toTimeZone().inDaylightTime(dt.toDate())) {
            return SHORT_STD_TZNAME.get(envTZ);
        }

        if (SHORT_DL_TZNAME.containsKey(envTZ) && dt.getZone().toTimeZone().inDaylightTime(dt.toDate())) {
            return SHORT_DL_TZNAME.get(envTZ);
        }

        String zone = dt.getZone().getShortName(dt.getMillis());

        Matcher offsetMatcher = TIME_OFFSET_PATTERN.matcher(zone);

        if (offsetMatcher.matches()) {
            boolean minus_p = offsetMatcher.group(1).toString().equals("-");
            int hourOffset  = Integer.valueOf(offsetMatcher.group(2));

            if (zone.equals("+00:00")) {
                zone = "GMT";
            } else {
                // try non-localized time zone name
                zone = dt.getZone().getNameKey(dt.getMillis());
                if (zone == null) {
                    char sign = minus_p ? '+' : '-';
                    zone = "GMT" + sign + hourOffset;
                }
            }
        }
<<<<<<< HEAD
        
        return zone;
=======

        return runtime.newString(zone);
>>>>>>> e2372012
    }

    public void setDateTime(DateTime dt) {
        this.dt = dt;
    }

    public DateTime getDateTime() {
        return this.dt;
    }

    public Date getJavaDate() {
        return this.dt.toDate();
    }

    @JRubyMethod
    @Override
    public RubyFixnum hash() {
    	// modified to match how hash is calculated in 1.8.2
        return getRuntime().newFixnum((int)(((dt.getMillis() / 1000) ^ microseconds()) << 1) >> 1);
    }

    @JRubyMethod(name = "_dump", optional = 1)
    public RubyString dump(IRubyObject[] args, Block unusedBlock) {
        RubyString str = (RubyString) mdump();
        str.syncVariables(this);
        return str;
    }

    public RubyObject mdump() {
        Ruby runtime = getRuntime();
        RubyTime obj = this;
        DateTime dateTime = obj.dt.toDateTime(DateTimeZone.UTC);
        byte dumpValue[] = new byte[8];
        long nanos = this.nsec;
        long usec = this.nsec / 1000;
        long nanosec = this.nsec % 1000;

        int pe =
            0x1                                 << 31 |
            ((obj.gmt().isTrue())? 0x1 : 0x0)   << 30 |
            (dateTime.getYear()-1900)           << 14 |
            (dateTime.getMonthOfYear()-1)       << 10 |
            dateTime.getDayOfMonth()            << 5  |
            dateTime.getHourOfDay();
        int se =
            dateTime.getMinuteOfHour()          << 26 |
            dateTime.getSecondOfMinute()        << 20 |
            (dateTime.getMillisOfSecond() * 1000 + (int)usec); // dump usec, not msec

        for(int i = 0; i < 4; i++) {
            dumpValue[i] = (byte)(pe & 0xFF);
            pe >>>= 8;
        }
        for(int i = 4; i < 8 ;i++) {
            dumpValue[i] = (byte)(se & 0xFF);
            se >>>= 8;
        }

        RubyString string = RubyString.newString(obj.getRuntime(), new ByteList(dumpValue));

        // 1.9 includes more nsecs
        copyInstanceVariablesInto(string);

        // nanos in numerator/denominator form
        if (nanosec != 0) {
            string.setInternalVariable("nano_num", runtime.newFixnum(nanosec));
            string.setInternalVariable("nano_den", runtime.newFixnum(1));
        }

        // submicro for 1.9.1 compat
        byte[] submicro = new byte[2];
        int len = 2;
        submicro[1] = (byte)((nanosec % 10) << 4);
        nanosec /= 10;
        submicro[0] = (byte)(nanosec % 10);
        nanosec /= 10;
        submicro[0] |= (byte)((nanosec % 10) << 4);
        if (submicro[1] == 0) len = 1;
        string.setInternalVariable("submicro", RubyString.newString(runtime, submicro, 0, len));

        // time zone
        if (dt.getZone() != DateTimeZone.UTC) {
            long offset = dt.getZone().getOffset(dt.getMillis());
            string.setInternalVariable("offset", runtime.newFixnum(offset / 1000));

            String zone = dt.getZone().getShortName(dt.getMillis());
            if (!TIME_OFFSET_PATTERN.matcher(zone).matches()) {
                string.setInternalVariable("zone", runtime.newString(zone));
            }
        }

        return string;
    }

    @JRubyMethod(visibility = PRIVATE)
    public IRubyObject initialize(Block block) {
        return this;
    }
<<<<<<< HEAD
    
    @JRubyMethod(optional = 1)
=======

    @JRubyMethod(name = "round", optional = 1, compat = RUBY1_9)
>>>>>>> e2372012
    public RubyTime round(ThreadContext context, IRubyObject[] args) {
        int ndigits = args.length == 0 ? 0 : RubyNumeric.num2int(args[0]);
        // There are only 1_000_000_000 nanoseconds in 1 second,
        // so there is no need to keep more than 9 digits
        if (ndigits > 9) {
            ndigits = 9;
        } else if (ndigits < 0) {
            throw context.getRuntime().newArgumentError("negative ndigits given");
        }

        int _nsec = this.dt.getMillisOfSecond() * 1000000 + (int) (this.nsec);
        int pow = (int) Math.pow(10, 9 - ndigits);
        int rounded = ((_nsec + pow/2) / pow) * pow;
        DateTime _dt = this.dt.withMillisOfSecond(0).plusMillis(rounded / 1000000);
        return newTime(context.runtime, _dt, rounded % 1000000);
    }

   /* Time class methods */

    public static IRubyObject s_new(IRubyObject recv, IRubyObject[] args, Block block) {
        Ruby runtime = recv.getRuntime();
        RubyTime time = new RubyTime(runtime, (RubyClass) recv, new DateTime(getLocalTimeZone(runtime)));
        time.callInit(args, block);
        return time;
    }

    /**
     * @deprecated Use {@link #newInstance(ThreadContext, IRubyObject)}
     */
    @Deprecated
    public static IRubyObject newInstance(ThreadContext context, IRubyObject recv, IRubyObject[] args, Block block) {
        return newInstance(context, recv);
    }

    @JRubyMethod(name = "now", meta = true)
    public static IRubyObject newInstance(ThreadContext context, IRubyObject recv) {
        IRubyObject obj = ((RubyClass) recv).allocate();
        obj.getMetaClass().getBaseCallSite(RubyClass.CS_IDX_INITIALIZE).call(context, recv, obj);
        return obj;
    }

    @JRubyMethod(meta = true)
    public static IRubyObject at(ThreadContext context, IRubyObject recv, IRubyObject arg) {
        Ruby runtime = context.runtime;
        final RubyTime time;

        if (arg instanceof RubyTime) {
            RubyTime other = (RubyTime) arg;
            time = new RubyTime(runtime, (RubyClass) recv, other.dt);
            time.setNSec(other.getNSec());
        } else {
            time = new RubyTime(runtime, (RubyClass) recv,
                    new DateTime(0L, getLocalTimeZone(runtime)));

            long seconds = RubyNumeric.num2long(arg);
            long millisecs = 0;
            long nanosecs = 0;

            // In the case of two arguments, MRI will discard the portion of
            // the first argument after a decimal point (i.e., "floor").
            // However in the case of a single argument, any portion after
            // the decimal point is honored.
            if (arg instanceof RubyFloat || arg instanceof RubyRational) {
                double dbl = RubyNumeric.num2dbl(arg);
                long nano;

                nano = Math.round((dbl - seconds) * 1000000000);

                if (dbl < 0 && nano != 0) {
                    nano += 1000000000;
                }
                millisecs = nano / 1000000;
                nanosecs = nano % 1000000;
            }
            time.setNSec(nanosecs);
	    try {
		time.dt = time.dt.withMillis(seconds * 1000 + millisecs);
	    }
	    // joda-time 2.5 can throw this exception - seen locally
	    catch(ArithmeticException e1) {
		throw runtime.newRangeError(e1.getMessage());
	    }
	    // joda-time 2.5 can throw this exception - seen on travis
	    catch(IllegalFieldValueException e2) {
		throw runtime.newRangeError(e2.getMessage());
	    }
        }

        time.getMetaClass().getBaseCallSite(RubyClass.CS_IDX_INITIALIZE).call(context, recv, time);

        return time;
    }

    @JRubyMethod(meta = true)
    public static IRubyObject at(ThreadContext context, IRubyObject recv, IRubyObject arg1, IRubyObject arg2) {
        Ruby runtime = context.runtime;

        RubyTime time = new RubyTime(runtime, (RubyClass) recv, new DateTime(0L, getLocalTimeZone(runtime)));
        long millisecs;
        long nanosecs = 0;

        if (arg1 instanceof RubyFloat || arg1 instanceof RubyRational) {
            double dbl = RubyNumeric.num2dbl(arg1);
            millisecs = (long) (dbl * 1000);
            nanosecs = ((long) (dbl * 1000000000)) % 1000000;
        } else {
            millisecs = RubyNumeric.num2long(arg1) * 1000;
        }

        if (arg2 instanceof RubyFloat || arg2 instanceof RubyRational) {
            double micros = RubyNumeric.num2dbl(arg2);
            double nanos = micros * 1000;
            millisecs += (long) (nanos / 1000000);
            nanosecs += (long) (nanos % 1000000);
        } else {
            long micros = RubyNumeric.num2long(arg2);
            long nanos = micros * 1000;
            millisecs += nanos / 1000000;
            nanosecs += nanos % 1000000;
        }

        long nanosecOverflow = (nanosecs / 1000000);

        time.setNSec(nanosecs % 1000000);
        time.dt = time.dt.withMillis(millisecs + nanosecOverflow);

        time.getMetaClass().getBaseCallSite(RubyClass.CS_IDX_INITIALIZE).call(context, recv, time);

        return time;
    }

    @JRubyMethod(name = {"local", "mktime"}, required = 1, optional = 9, meta = true)
    public static RubyTime new_local(IRubyObject recv, IRubyObject[] args) {
        return createTime(recv, args, false, false);
    }

    @JRubyMethod(name = "new", optional = 7, meta = true)
    public static IRubyObject new19(ThreadContext context, IRubyObject recv, IRubyObject[] args) {
        if (args.length == 0) return newInstance(context, recv);

        if (args.length == 7) {
          Ruby runtime = context.getRuntime();

          // 7th argument can be the symbol :dst instead of an offset, so needs to be special cased
          final RubySymbol dstSymbol = RubySymbol.newSymbol(runtime, "dst");
          boolean receivedDstSymbolAsArgument = (args[6].op_equal(context, dstSymbol)).isTrue();

          final RubyBoolean isDst = RubyBoolean.newBoolean(runtime, receivedDstSymbolAsArgument);

          // Convert the 7-argument form of Time.new into the 10-argument form of Time.local:
          args = new IRubyObject[] { args[5],          // seconds
                                     args[4],          // minutes
                                     args[3],          // hours
                                     args[2],          // day
                                     args[1],          // month
                                     args[0],          // year
                                     runtime.getNil(), // weekday
                                     runtime.getNil(), // day of year
                                     isDst,            // is DST?
                                     args[6] };        // UTC offset
        }
        return createTime(recv, args, false, true);
    }

    @JRubyMethod(name = {"utc", "gm"}, required = 1, optional = 9, meta = true)
    public static RubyTime new_utc(IRubyObject recv, IRubyObject[] args) {
        return createTime(recv, args, true, false);
    }

    @JRubyMethod(name = "_load", meta = true)
    public static RubyTime load(IRubyObject recv, IRubyObject from, Block block) {
        return s_mload(recv, (RubyTime)(((RubyClass)recv).allocate()), from);
    }

    @Override
    public Object toJava(Class target) {
        if (target.equals(Date.class)) {
            return getJavaDate();
        }
        if (target.equals(Calendar.class)) {
            Calendar cal = GregorianCalendar.getInstance();
            cal.setTime(getJavaDate());
            return cal;
        }
        if (target.equals(DateTime.class)) {
            return this.dt;
        }
        if (target.equals(java.sql.Date.class)) {
            return new java.sql.Date(dt.getMillis());
        }
        if (target.equals(java.sql.Time.class)) {
            return new java.sql.Time(dt.getMillis());
        }
        if (target.equals(java.sql.Timestamp.class)) {
            return new java.sql.Timestamp(dt.getMillis());
        }
        if (target.isAssignableFrom(Date.class)) {
            return getJavaDate();
        }
        return super.toJava(target);
    }

    // MRI: time.c ~ rb_time_interval 1.9 ... invokes time_timespec(VALUE num, TRUE)
    public static double convertTimeInterval(ThreadContext context, IRubyObject sec) {
        double seconds;
        if ( sec instanceof RubyNumeric ) {
            seconds = ((RubyNumeric) sec).getDoubleValue();
        }
        // NOTE: we can probably do better here, but we're matching MRI behavior
        // this is for converting custom objects such as ActiveSupport::Duration
        else if ( sec.respondsTo("divmod") ) {
            final Ruby runtime = context.runtime;
            IRubyObject result = sec.callMethod(context, "divmod", RubyFixnum.newFixnum(runtime, 1));
            if ( result instanceof RubyArray ) {
                seconds = ((RubyNumeric) ((RubyArray) result).eltOk(0) ).getDoubleValue(); // div
                seconds += ((RubyNumeric) ((RubyArray) result).eltOk(1) ).getDoubleValue(); // mod
            }
            else {
                throw runtime.newTypeError("unexpected divmod result: into %s" + result.getMetaClass().getName());
            }
        }
        else {
            throw context.runtime.newTypeError("can't convert " + sec.getMetaClass().getName() + " into time interval");
        }

        if ( seconds < 0 ) throw context.runtime.newArgumentError("time interval must be positive");

        return seconds;
    }

    protected static RubyTime s_mload(IRubyObject recv, RubyTime time, IRubyObject from) {
        Ruby runtime = recv.getRuntime();

        DateTime dt = new DateTime(DateTimeZone.UTC);

        byte[] fromAsBytes;
        fromAsBytes = from.convertToString().getBytes();
        if(fromAsBytes.length != 8) {
            throw runtime.newTypeError("marshaled time format differ");
        }
        int p=0;
        int s=0;
        for (int i = 0; i < 4; i++) {
            p |= ((int)fromAsBytes[i] & 0xFF) << (8 * i);
        }
        for (int i = 4; i < 8; i++) {
            s |= ((int)fromAsBytes[i] & 0xFF) << (8 * (i - 4));
        }
        boolean utc = false;
        if ((p & (1<<31)) == 0) {
            dt = dt.withMillis(p * 1000L);
            time.setUSec((s & 0xFFFFF) % 1000);
        } else {
            p &= ~(1<<31);
            utc = ((p >>> 30 & 0x1) == 0x1);
            dt = dt.withYear(((p >>> 14) & 0xFFFF) + 1900);
            dt = dt.withMonthOfYear(((p >>> 10) & 0xF) + 1);
            dt = dt.withDayOfMonth(((p >>> 5)  & 0x1F));
            dt = dt.withHourOfDay((p & 0x1F));
            dt = dt.withMinuteOfHour(((s >>> 26) & 0x3F));
            dt = dt.withSecondOfMinute(((s >>> 20) & 0x3F));
            // marsaling dumps usec, not msec
            dt = dt.withMillisOfSecond((s & 0xFFFFF) / 1000);
            time.setUSec((s & 0xFFFFF) % 1000);
        }
        time.setDateTime(dt);
        if (!utc) time.localtime();

        from.getInstanceVariables().copyInstanceVariablesInto(time);

        // pull out nanos, offset, zone
        IRubyObject nano_num = (IRubyObject) from.getInternalVariables().getInternalVariable("nano_num");
        IRubyObject nano_den = (IRubyObject) from.getInternalVariables().getInternalVariable("nano_den");
        IRubyObject offsetVar = (IRubyObject) from.getInternalVariables().getInternalVariable("offset");
        IRubyObject zoneVar = (IRubyObject) from.getInternalVariables().getInternalVariable("zone");

        if (nano_num != null && nano_den != null) {
            long nanos = nano_num.convertToInteger().getLongValue() / nano_den.convertToInteger().getLongValue();
            time.nsec += nanos;
        }

        int offset = 0;
        if (offsetVar != null && offsetVar.respondsTo("to_int")) {
            IRubyObject oldExc = runtime.getGlobalVariables().get("$!"); // Save $!
            try {
                offset = offsetVar.convertToInteger().getIntValue() * 1000;
            } catch (RaiseException typeError) {
                runtime.getGlobalVariables().set("$!", oldExc); // Restore $!
            }
        }

        String zone = "";
        if (zoneVar != null && zoneVar.respondsTo("to_str")) {
            IRubyObject oldExc = runtime.getGlobalVariables().get("$!"); // Save $!
            try {
                zone = zoneVar.convertToString().toString();
            } catch (RaiseException typeError) {
                runtime.getGlobalVariables().set("$!", oldExc); // Restore $!
            }
        }

        time.dt = dt.withZone(getTimeZoneWithOffset(runtime, zone, offset));
        return time;
    }

    private static final String[] MONTHS = {"jan", "feb", "mar", "apr", "may", "jun",
                                            "jul", "aug", "sep", "oct", "nov", "dec"};

    private static final Map<String, Integer> MONTHS_MAP = new HashMap<String, Integer>();
    static {
        for (int i = 0; i < MONTHS.length; i++) {
            MONTHS_MAP.put(MONTHS[i], i + 1);
        }
    }

    private static final int ARG_SIZE = 7;

    private static RubyTime createTime(IRubyObject recv, IRubyObject[] args, boolean gmt, boolean utcOffset) {
        Ruby runtime = recv.getRuntime();
        int len = ARG_SIZE;
        boolean isDst = false;
        boolean setTzRelative = false;
        long nanos = 0;

        DateTimeZone dtz;
        if (gmt) {
            dtz = DateTimeZone.UTC;
        } else if (args.length == 10 && args[9] instanceof RubyString) {
            if (utcOffset) {
                dtz = getTimeZoneFromUtcOffset(runtime, args[9]);
                setTzRelative = true;
            } else {
                dtz = getTimeZoneFromString(runtime, args[9].toString());
            }
        } else if (args.length == 10 && args[9].respondsTo("to_int")) {
            IRubyObject offsetInt = args[9].callMethod(runtime.getCurrentContext(), "to_int");
            dtz = getTimeZone(runtime, ((RubyNumeric) offsetInt).getLongValue());
        } else {
            dtz = getLocalTimeZone(runtime);
        }

        if (args.length == 10) {
            if (args[8] instanceof RubyBoolean) isDst = args[8].isTrue();

            args = new IRubyObject[] { args[5], args[4], args[3], args[2], args[1], args[0], runtime.getNil() };
        } else {
            // MRI accepts additional wday argument which appears to be ignored.
            len = args.length;

            if (len < ARG_SIZE) {
                IRubyObject[] newArgs = new IRubyObject[ARG_SIZE];
                System.arraycopy(args, 0, newArgs, 0, args.length);
                for (int i = len; i < ARG_SIZE; i++) {
                    newArgs[i] = runtime.getNil();
                }
                args = newArgs;
                len = ARG_SIZE;
            }
        }

        if (args[0] instanceof RubyString) {
            args[0] = RubyNumeric.str2inum(runtime, (RubyString) args[0], 10, false);
        }

        int year = (int) RubyNumeric.num2long(args[0]);
        int month = 1;

        if (len > 1) {
            if (!args[1].isNil()) {
                IRubyObject tmp = args[1].checkStringType();
                if (!tmp.isNil()) {
                    String monthString = tmp.toString().toLowerCase();
                    Integer monthInt = MONTHS_MAP.get(monthString);

                    if (monthInt != null) {
                        month = monthInt;
                    } else {
                        try {
                            month = Integer.parseInt(monthString);
                        } catch (NumberFormatException nfExcptn) {
                            throw runtime.newArgumentError("Argument out of range.");
                        }
                    }
                } else {
                    month = (int) RubyNumeric.num2long(args[1]);
                }
            }
            if (1 > month || month > 12) {
                throw runtime.newArgumentError("Argument out of range: for month: " + month);
            }
        }

        int[] int_args = { 1, 0, 0, 0, 0, 0 };

        for (int i = 0; int_args.length >= i + 2; i++) {
            if (!args[i + 2].isNil()) {
                if (!(args[i + 2] instanceof RubyNumeric)) {
                    if (args[i + 2].respondsTo("to_int")) {
                        args[i + 2] = args[i + 2].callMethod(
                                runtime.getCurrentContext(), "to_int");
                    } else {
                        args[i + 2] = args[i + 2].callMethod(
                                runtime.getCurrentContext(), "to_i");
                    }
                }

                int_args[i] = RubyNumeric.num2int(args[i + 2]);
            }
        }

        // Validate the times
        // Complying with MRI behavior makes it a little bit complicated. Logic copied from:
        // https://github.com/ruby/ruby/blob/trunk/time.c#L2609
        if (   (int_args[0] < 1 || int_args[0] > 31)
            || (int_args[1] < 0 || int_args[1] > 24)
            || (int_args[1] == 24 && (int_args[2] > 0 || int_args[3] > 0))
            || (int_args[2] < 0 || int_args[2] > 59)
            || (int_args[3] < 0 || int_args[3] > 60)) {
            throw runtime.newArgumentError("argument out of range.");
        }

        DateTime dt;
        // set up with min values and then add to allow rolling over
        try {
            dt = new DateTime(year, 1, 1, 0, 0, 0, 0, DateTimeZone.UTC);

            dt = dt.plusMonths(month - 1)
                    .plusDays(int_args[0] - 1)
                    .plusHours(int_args[1])
                    .plusMinutes(int_args[2])
                    .plusSeconds(int_args[3]);

            // 1.9 will observe fractional seconds *if* not given usec
            if (!args[5].isNil()
                    && args[6].isNil()) {
                double secs = RubyFloat.num2dbl(args[5]);
                int int_millis = (int) (secs * 1000) % 1000;
                dt = dt.plusMillis(int_millis);
                nanos = ((long) (secs * 1000000000) % 1000000);
            }

            dt = dt.withZoneRetainFields(dtz);

            // If we're at a DST boundary, we need to choose the correct side of the boundary
            if (isDst) {
                final DateTime beforeDstBoundary = dt.withEarlierOffsetAtOverlap();
                final DateTime afterDstBoundary = dt.withLaterOffsetAtOverlap();

                final int offsetBeforeBoundary = dtz.getOffset(beforeDstBoundary);
                final int offsetAfterBoundary = dtz.getOffset(afterDstBoundary);

                // If the time is during DST, we need to pick the time with the highest offset
                dt = offsetBeforeBoundary > offsetAfterBoundary ? beforeDstBoundary : afterDstBoundary;
            }
        } catch (org.joda.time.IllegalFieldValueException e) {
            throw runtime.newArgumentError("time out of range");
        }

        RubyTime time = new RubyTime(runtime, (RubyClass) recv, dt);
        // Ignores usec if 8 args (for compatibility with parsedate) or if not supplied.
        if (args.length != 8 && !args[6].isNil()) {
            boolean fractionalUSecGiven = args[6] instanceof RubyFloat || args[6] instanceof RubyRational;

            if (fractionalUSecGiven) {
                double micros = RubyNumeric.num2dbl(args[6]);
                time.dt = dt.withMillis(dt.getMillis() + (long) (micros / 1000));
                nanos = ((long) (micros * 1000) % 1000000);
            } else {
                int usec = int_args[4] % 1000;
                int msec = int_args[4] / 1000;

                if (int_args[4] < 0) {
                    msec -= 1;
                    usec += 1000;
                }
                time.dt = dt.withMillis(dt.getMillis() + msec);
                time.setUSec(usec);
            }
        }

        if (nanos != 0)
            time.setNSec(nanos);

        time.callInit(IRubyObject.NULL_ARRAY, Block.NULL_BLOCK);
        time.setIsTzRelative(setTzRelative);
        return time;
    }
}<|MERGE_RESOLUTION|>--- conflicted
+++ resolved
@@ -46,10 +46,7 @@
 import java.util.regex.Matcher;
 import java.util.regex.Pattern;
 
-<<<<<<< HEAD
 import org.jcodings.specific.USASCIIEncoding;
-=======
->>>>>>> e2372012
 import org.joda.time.DateTime;
 import org.joda.time.DateTimeZone;
 import org.joda.time.IllegalFieldValueException;
@@ -68,11 +65,6 @@
 import org.jruby.runtime.builtin.IRubyObject;
 import org.jruby.util.ByteList;
 import org.jruby.util.RubyDateFormatter;
-<<<<<<< HEAD
-=======
-
-import static org.jruby.CompatVersion.*;
->>>>>>> e2372012
 import org.jruby.runtime.Helpers;
 import org.jruby.util.TypeConverter;
 
@@ -103,13 +95,8 @@
     // the legacy TZ format in order to convert it to the newer format
     // understood by Java API.
     private static final Pattern TZ_PATTERN
-<<<<<<< HEAD
             = Pattern.compile("([^-\\+\\d]+)?([\\+-]?)(\\d+)(?::(\\d+))?(?::(\\d+))?");
-    
-=======
-            = Pattern.compile("([^-\\+\\d]+)?([\\+-]?)(\\d+)(?::(\\d+))?(?::\\d+)?");
-
->>>>>>> e2372012
+
     private static final Pattern TIME_OFFSET_PATTERN
             = Pattern.compile("([\\+-])(\\d\\d):(\\d\\d)(?::(\\d\\d))?");
 
@@ -126,22 +113,7 @@
         "ROC", "Asia/Taipei", // Republic of China
         "WET", "Europe/Lisbon" // Western European Time
     );
-<<<<<<< HEAD
-    
-=======
-
-    /* github-215
-     * Some non-JVM timezone names are recognized by MRI.
-     * This map translate those to JVM-friendly names.
-     */
-    private static final Map<String, String> NON_JVM_TZNAME = Helpers.map(
-        "EDT", "EST",
-        "CDT", "CST",
-        "MDT", "MST",
-        "PDT", "PST"
-    );
-
->>>>>>> e2372012
+
     /* Some TZ values need to be overriden for Time#zone
      */
     private static final Map<String, String> SHORT_STD_TZNAME = Helpers.map(
@@ -473,7 +445,7 @@
     public RubyTime localtime() {
         return localtime19(getRuntime().getCurrentContext(), NULL_ARRAY);
     }
-    
+
     @JRubyMethod(name = "localtime", optional = 1)
     public RubyTime localtime19(ThreadContext context, IRubyObject[] args) {
         DateTimeZone newDtz;
@@ -598,25 +570,6 @@
         return opPlusNanos(adjustNanos);
     }
 
-<<<<<<< HEAD
-=======
-    private IRubyObject opPlusMicros(long adjustMicros) {
-        long currentMillis = getTimeInMillis();
-
-        long adjustMillis = adjustMicros/1000;
-        long adjustNanosLeft = adjustMicros - (adjustMillis*1000);
-
-        long newMillisPart = currentMillis + adjustMillis;
-        long newNanosPart = nsec + adjustNanosLeft;
-
-        RubyTime newTime = new RubyTime(getRuntime(), getMetaClass());
-        newTime.dt = new DateTime(newMillisPart).withZone(dt.getZone());
-        newTime.setNSec(newNanosPart);
-
-        return newTime;
-    }
-
->>>>>>> e2372012
     private IRubyObject opPlusNanos(long adjustNanos) {
         long currentMillis = getTimeInMillis();
 
@@ -704,7 +657,7 @@
         if (other instanceof RubyTime) {
             return context.runtime.newFixnum(cmp((RubyTime) other));
         }
-        
+
         return invcmp(context, this, other);
     }
 
@@ -879,7 +832,6 @@
 
     @JRubyMethod
     public IRubyObject zone() {
-<<<<<<< HEAD
         final String zone = RubyTime.zoneHelper(getEnvTimeZone(getRuntime()).toString(), dt, isTzRelative);
         if (zone == null) return getRuntime().getNil();
         return getRuntime().newString(zone);
@@ -888,12 +840,6 @@
     public static String zoneHelper(String envTZ, DateTime dt, boolean isTzRelative) {
         if (isTzRelative) return null;
 
-=======
-        Ruby runtime = getRuntime();
-        if (isTzRelative) return runtime.getNil();
-
-        String envTZ = getEnvTimeZone(runtime).toString();
->>>>>>> e2372012
         // see declaration of SHORT_TZNAME
         if (SHORT_STD_TZNAME.containsKey(envTZ) && ! dt.getZone().toTimeZone().inDaylightTime(dt.toDate())) {
             return SHORT_STD_TZNAME.get(envTZ);
@@ -922,13 +868,8 @@
                 }
             }
         }
-<<<<<<< HEAD
-        
+
         return zone;
-=======
-
-        return runtime.newString(zone);
->>>>>>> e2372012
     }
 
     public void setDateTime(DateTime dt) {
@@ -1027,13 +968,8 @@
     public IRubyObject initialize(Block block) {
         return this;
     }
-<<<<<<< HEAD
-    
+
     @JRubyMethod(optional = 1)
-=======
-
-    @JRubyMethod(name = "round", optional = 1, compat = RUBY1_9)
->>>>>>> e2372012
     public RubyTime round(ThreadContext context, IRubyObject[] args) {
         int ndigits = args.length == 0 ? 0 : RubyNumeric.num2int(args[0]);
         // There are only 1_000_000_000 nanoseconds in 1 second,
