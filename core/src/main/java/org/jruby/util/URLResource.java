--- conflicted
+++ resolved
@@ -151,16 +151,11 @@
     }
 
     @Override
-<<<<<<< HEAD
     public Channel openChannel( ModeFlags flags, int perm ) throws ResourceException {
-        return Channels.newChannel(openInputStream());
-=======
-    public ChannelDescriptor openDescriptor(ModeFlags flags, int perm) throws ResourceException {
         if (!exists()) {
             throw new ResourceException.NotFound(absolutePath());
         }
-        return new ChannelDescriptor(openInputStream(), flags);
->>>>>>> 1f13c082
+        return Channels.newChannel(openInputStream());
     }
 
     public static FileResource createClassloaderURI(String pathname) {
