/*
 **** BEGIN LICENSE BLOCK *****
 * Version: EPL 1.0/GPL 2.0/LGPL 2.1
 *
 * The contents of this file are subject to the Eclipse Public
 * License Version 1.0 (the "License"); you may not use this file
 * except in compliance with the License. You may obtain a copy of
 * the License at http://www.eclipse.org/legal/epl-v10.html
 *
 * Software distributed under the License is distributed on an "AS
 * IS" basis, WITHOUT WARRANTY OF ANY KIND, either express or
 * implied. See the License for the specific language governing
 * rights and limitations under the License.
 *
 * Copyright (C) 2001-2011 The JRuby Community (and contribs)
 *
 * Alternatively, the contents of this file may be used under the terms of
 * either of the GNU General Public License Version 2 or later (the "GPL"),
 * or the GNU Lesser General Public License Version 2.1 or later (the "LGPL"),
 * in which case the provisions of the GPL or the LGPL are applicable instead
 * of those above. If you wish to allow use of your version of this file only
 * under the terms of either the GPL or the LGPL, and not to allow others to
 * use your version of this file under the terms of the EPL, indicate your
 * decision by deleting the provisions above and replace them with the notice
 * and other provisions required by the GPL or the LGPL. If you do not delete
 * the provisions above, a recipient may use your version of this file under
 * the terms of any one of the EPL, the GPL or the LGPL.
 ***** END LICENSE BLOCK *****/
package org.jruby.util.cli;

import java.util.ArrayList;
import java.util.Collection;
import java.util.Collections;
import java.util.List;
import java.util.Set;
import java.util.HashSet;

import com.headius.options.Option;
import org.jruby.TruffleBridge;
import org.jruby.runtime.Constants;
import org.jruby.util.KCode;
import org.jruby.util.SafePropertyAccessor;
import static org.jruby.util.cli.Category.*;
import static org.jruby.RubyInstanceConfig.Verbosity;
import static org.jruby.RubyInstanceConfig.ProfilingMode;
import static org.jruby.RubyInstanceConfig.CompileMode;

/**
 * Options defines all configuration settings for JRuby in a consistent form.
 * Loading of individual settings, printing documentation for settings and their
 * options and defaults, and categorizing properties by function are all part
 * of the built-in structure.
 */
public class Options {
    private static final List<Option> _loadedOptions = new ArrayList<Option>();
    private static final boolean INVOKEDYNAMIC_DEFAULT = calculateInvokedynamicDefault();
    
    // This section holds all Options for JRuby. They will be listed in the
    // --properties output.

    public static final Option<Boolean> PARSER_WARN_USELESSS_USE_OF = bool(PARSER, "parser.warn.useless_use_of", true, "Warn about potentially useless expressions in void contents.");
    public static final Option<Boolean> PARSER_WARN_NOT_REACHED = bool(PARSER, "parser.warn.not_reached", true, "Warn about statements that can never be reached.");
    public static final Option<Boolean> PARSER_WARN_GROUPED_EXPRESSIONS = bool(PARSER, "parser.warn.grouped_expressions", true, "Warn about interpreting (...) as a grouped expression.");
    public static final Option<Boolean> PARSER_WARN_LOCAL_SHADOWING = bool(PARSER, "parser.warn.shadowing_local", true, "Warn about shadowing local variables.");
    public static final Option<Boolean> PARSER_WARN_REGEX_CONDITION = bool(PARSER, "parser.warn.regex_condition", true, "Warn about regex literals in conditions.");
    public static final Option<Boolean> PARSER_WARN_ARGUMENT_PREFIX = bool(PARSER, "parser.warn.argument_prefix", true, "Warn about splat operators being interpreted as argument prefixes.");
    public static final Option<Boolean> PARSER_ALWAYS_TRUFFLE_POSITIONS = bool(PARSER, "parser.always_truffle_positions", false, "Always generate Truffle source positions, even if we're not -X+T.");

    public static final Option<CompileMode> COMPILE_MODE = enumeration(COMPILER, "compile.mode", CompileMode.class, CompileMode.JIT, "Set compilation mode. JIT = at runtime; FORCE = before execution.");
    public static final Option<Boolean> COMPILE_DUMP = bool(COMPILER, "compile.dump", false, "Dump to console all bytecode generated at runtime.");
    public static final Option<Boolean> COMPILE_THREADLESS = bool(COMPILER, "compile.threadless", false, "(EXPERIMENTAL) Turn on compilation without polling for \"unsafe\" thread events.");
    public static final Option<Boolean> COMPILE_FASTOPS = bool(COMPILER, "compile.fastops", true, "Turn on fast operators for Fixnum and Float.");
    public static final Option<Integer> COMPILE_CHAINSIZE = integer(COMPILER, "compile.chainsize", Constants.CHAINED_COMPILE_LINE_COUNT_DEFAULT, "Set the number of lines at which compiled bodies are \"chained\".");
    public static final Option<Boolean> COMPILE_LAZYHANDLES = bool(COMPILER, "compile.lazyHandles", false, "Generate method bindings (handles) for compiled methods lazily.");
    public static final Option<Boolean> COMPILE_PEEPHOLE = bool(COMPILER, "compile.peephole", true, "Enable or disable peephole optimizations.");
    public static final Option<Boolean> COMPILE_NOGUARDS = bool(COMPILER, "compile.noguards", false, "Compile calls without guards, for experimentation.");
    public static final Option<Boolean> COMPILE_FASTEST = bool(COMPILER, "compile.fastest", false, "Compile with all \"mostly harmless\" compiler optimizations.");
    public static final Option<Boolean> COMPILE_FASTSEND = bool(COMPILER, "compile.fastsend", false, "Compile obj.__send__(<literal>, ...) as obj.<literal>(...).");
    public static final Option<Boolean> COMPILE_FASTMASGN = bool(COMPILER, "compile.fastMasgn", false, "Return true from multiple assignment instead of a new array.");
    public static final Option<Boolean> COMPILE_INVOKEDYNAMIC = bool(COMPILER, "compile.invokedynamic", INVOKEDYNAMIC_DEFAULT, "Use invokedynamic for optimizing Ruby code.");
    public static final Option<Integer> COMPILE_OUTLINE_CASECOUNT = integer(COMPILER, "compile.outline.casecount", 50, "Outline when bodies when number of cases exceeds this value.");

    public static final Option<Integer> INVOKEDYNAMIC_MAXFAIL = integer(INVOKEDYNAMIC, "invokedynamic.maxfail", 1000, "Maximum call site failures after which to inline cache.");
    public static final Option<Integer> INVOKEDYNAMIC_MAXPOLY = integer(INVOKEDYNAMIC, "invokedynamic.maxpoly", 6, "Maximum polymorphism of PIC binding.");
    public static final Option<Boolean> INVOKEDYNAMIC_LOG_BINDING = bool(INVOKEDYNAMIC, "invokedynamic.log.binding", false, "Log binding of invokedynamic call sites.");
    public static final Option<Boolean> INVOKEDYNAMIC_LOG_CONSTANTS = bool(INVOKEDYNAMIC, "invokedynamic.log.constants", false, "Log invokedynamic-based constant lookups.");
    public static final Option<Boolean> INVOKEDYNAMIC_LOG_GLOBALS = bool(INVOKEDYNAMIC, "invokedynamic.log.globals", false, "Log invokedynamic-based global lookups.");
    public static final Option<Boolean> INVOKEDYNAMIC_ALL = bool(INVOKEDYNAMIC, "invokedynamic.all", false, "Enable all possible uses of invokedynamic.");
    public static final Option<Boolean> INVOKEDYNAMIC_SAFE = bool(INVOKEDYNAMIC, "invokedynamic.safe", false, "Enable all safe (but maybe not fast) uses of invokedynamic.");
    public static final Option<Boolean> INVOKEDYNAMIC_INVOCATION = bool(INVOKEDYNAMIC, "invokedynamic.invocation", true, "Enable invokedynamic for method invocations.");
    public static final Option<Boolean> INVOKEDYNAMIC_INVOCATION_SWITCHPOINT = bool(INVOKEDYNAMIC, "invokedynamic.invocation.switchpoint", true, "Use SwitchPoint for class modification guards on invocations.");
    public static final Option<Boolean> INVOKEDYNAMIC_INVOCATION_INDIRECT = bool(INVOKEDYNAMIC, "invokedynamic.invocation.indirect", true, "Also bind indirect method invokers to invokedynamic.");
    public static final Option<Boolean> INVOKEDYNAMIC_INVOCATION_JAVA = bool(INVOKEDYNAMIC, "invokedynamic.invocation.java", true, "Bind Ruby to Java invocations with invokedynamic.");
    public static final Option<Boolean> INVOKEDYNAMIC_INVOCATION_ATTR = bool(INVOKEDYNAMIC, "invokedynamic.invocation.attr", true, "Bind Ruby attribute invocations directly to invokedynamic.");
    public static final Option<Boolean> INVOKEDYNAMIC_INVOCATION_FFI = bool(INVOKEDYNAMIC, "invokedynamic.invocation.ffi", true, "Bind Ruby FFI invocations directly to invokedynamic.");
    public static final Option<Boolean> INVOKEDYNAMIC_INVOCATION_FASTOPS = bool(INVOKEDYNAMIC, "invokedynamic.invocation.fastops", true, "Bind Fixnum and Float math using optimized logic.");
    public static final Option<Boolean> INVOKEDYNAMIC_CACHE = bool(INVOKEDYNAMIC, "invokedynamic.cache", true, "Use invokedynamic to load cached values like literals and constants.");
    public static final Option<Boolean> INVOKEDYNAMIC_CACHE_CONSTANTS = bool(INVOKEDYNAMIC, "invokedynamic.cache.constants", true, "Use invokedynamic to load constants.");
    public static final Option<Boolean> INVOKEDYNAMIC_CACHE_LITERALS = bool(INVOKEDYNAMIC, "invokedynamic.cache.literals", true, "Use invokedynamic to load literals.");
    public static final Option<Boolean> INVOKEDYNAMIC_CACHE_IVARS = bool(INVOKEDYNAMIC, "invokedynamic.cache.ivars", true, "Use invokedynamic to get/set instance variables.");
    public static final Option<Boolean> INVOKEDYNAMIC_CLASS_VALUES = bool(INVOKEDYNAMIC, "invokedynamic.class.values", false, "Use ClassValue to store class-specific data.");
    public static final Option<Integer> INVOKEDYNAMIC_GLOBAL_MAXFAIL = integer(INVOKEDYNAMIC, "invokedynamic.global.maxfail", 100, "Maximum global cache failures after which to use slow path.");
    public static final Option<Boolean> INVOKEDYNAMIC_HANDLES = bool(INVOKEDYNAMIC, "invokedynamic.handles", false, "Use MethodHandles rather than generated code to bind Ruby methods.");
    
    public static final Option<Integer> JIT_THRESHOLD = integer(JIT, "jit.threshold", Constants.JIT_THRESHOLD, "Set the JIT threshold to the specified method invocation count.");
    public static final Option<Integer> JIT_MAX = integer(JIT, "jit.max", Constants.JIT_MAX_METHODS_LIMIT, "Set the max count of active methods eligible for JIT-compilation.");
    public static final Option<Integer> JIT_MAXSIZE = integer(JIT, "jit.maxsize", Constants.JIT_MAX_SIZE_LIMIT, "Set the maximum full-class byte size allowed for jitted methods.");
    public static final Option<Boolean> JIT_LOGGING = bool(JIT, "jit.logging", false, "Enable JIT logging (reports successful compilation).");
    public static final Option<Boolean> JIT_LOGGING_VERBOSE = bool(JIT, "jit.logging.verbose", false, "Enable verbose JIT logging (reports failed compilation).");
    public static final Option<Boolean> JIT_DUMPING = bool(JIT, "jit.dumping", false, "Enable stdout dumping of JITed bytecode.");
    public static final Option<Integer> JIT_LOGEVERY = integer(JIT, "jit.logEvery", 0, "Log a message every n methods JIT compiled.");
    public static final Option<String> JIT_EXCLUDE = string(JIT, "jit.exclude", new String[]{"ClsOrMod","ClsOrMod::method_name","-::method_name"}, "", "Exclude methods from JIT. Comma delimited.");
    public static final Option<String> JIT_CODECACHE = string(JIT, "jit.codeCache", new String[]{"dir"}, "Save jitted methods to <dir> as they're compiled, for future runs.");
    public static final Option<Boolean> JIT_DEBUG = bool(JIT, "jit.debug", false, "Log loading of JITed bytecode.");
    // CON FIXME: IR is not thread-safe yet, so turn off background JIT for now
    public static final Option<Boolean> JIT_BACKGROUND = bool(JIT, "jit.background", false, "Run the JIT compiler in a background thread.");
    
    public static final Option<Boolean> IR_DEBUG             = bool(IR, "ir.debug", false, "Debug generation of JRuby IR.");
    public static final Option<Boolean> IR_PROFILE           = bool(IR, "ir.profile", false, "[EXPT]: Profile IR code during interpretation.");
    public static final Option<Boolean> IR_COMPILER_DEBUG    = bool(IR, "ir.compiler.debug", false, "Debug compilation of JRuby IR.");
    public static final Option<Boolean> IR_VISUALIZER        = bool(IR, "ir.visualizer", false, "Visualization of JRuby IR.");
    public static final Option<Boolean> IR_UNBOXING          = bool(IR, "ir.unboxing", false, "Implement unboxing opts.");
    public static final Option<String>  IR_COMPILER_PASSES   = string(IR, "ir.passes", "Specify comma delimeted list of passes to run.");
    public static final Option<String>  IR_JIT_PASSES        = string(IR, "ir.jit.passes", "Specify comma delimeted list of passes to run before JIT.");
    public static final Option<Boolean> IR_READING           = bool(IR, "ir.reading", false, "Read JRuby IR file.");
    public static final Option<Boolean> IR_READING_DEBUG     = bool(IR, "ir.reading.debug", false, "Debug reading JRuby IR file.");
    public static final Option<Boolean> IR_WRITING           = bool(IR, "ir.writing", false, "Write JRuby IR file.");
    public static final Option<Boolean> IR_WRITING_DEBUG     = bool(IR, "ir.writing.debug", false, "Debug writing JRuby IR file.");
    public static final Option<String>  IR_INLINE_COMPILER_PASSES = string(IR, "ir.inline_passes", "Specify comma delimeted list of passes to run after inlining a method.");

    public static final Option<Boolean> TRUFFLE_LOAD_CORE = bool(TRUFFLE, "truffle.load_core", true, "Load the Truffle core library.");
    public static final Option<Boolean> TRUFFLE_PRINT_RUNTIME = bool(TRUFFLE, "truffle.printRuntime", false, "" +
            "Print the name of the Truffle runtime on startup.");
    public static final Option<Boolean> TRUFFLE_RUNTIME_VERSION_CHECK = bool(TRUFFLE, "truffle.runtime.version_check", true, "Check the version of Truffle supplied by the JVM before starting.");
    public static final Option<Boolean> TRUFFLE_TRACE = bool(TRUFFLE, "truffle.trace", true, "Install trace probes needed for set_trace_func.");
    public static final Option<Boolean> TRUFFLE_OBJECTSPACE = bool(TRUFFLE, "truffle.object_space", true, "Install safepoints needed for ObjectSpace.");
    public static final Option<Boolean> TRUFFLE_EXCEPTIONS_PRINT_JAVA = bool(TRUFFLE, "truffle.exceptions.print_java", false, "Print Java exceptions at the point of translating them to Ruby exceptions.");
    public static final Option<Integer> TRUFFLE_ARRAYS_UNINITIALIZED_SIZE = integer(TRUFFLE, "truffle.arrays.uninitialized_size", 32, "How large an array to allocate when we have no other information to go on.");
    public static final Option<Boolean> TRUFFLE_ARRAYS_OPTIMISTIC_LONG = bool(TRUFFLE, "truffle.arrays.optimistic.long", true, "If we allocate an int[] for an Array and it has been converted to a long[], directly allocate a long[] next time.");
    public static final Option<Integer> TRUFFLE_ARRAYS_SMALL = integer(TRUFFLE, "truffle.arrays.small", 3, "Maximum size of an Array to consider small for optimisations.");
    public static final Option<Integer> TRUFFLE_HASHES_SMALL = integer(TRUFFLE, "truffle.hashes.small", 3, "Maximum size of a Hash to consider small for optimisations.");
    public static final Option<Boolean> TRUFFLE_COMPILER_PASS_LOOPS_THROUGH_BLOCKS = bool(TRUFFLE, "truffle.compiler.pass_loops_through_blocks", false, "Pass loop counts through blocks to the method that is calling the block.");
    public static final Option<Boolean> TRUFFLE_ALLOW_SIMPLE_SOURCE_SECTIONS = bool(TRUFFLE, "truffle.allow_simple_source_sections", false, "Allow simple source sections.");
    public static final Option<TruffleBridge.BacktraceFormatter> TRUFFLE_BACKTRACE_DISPLAY_FORMAT = enumeration(TRUFFLE, "truffle.backtrace.display_format", TruffleBridge.BacktraceFormatter.class, TruffleBridge.BacktraceFormatter.MRI, "How to format backtraces displayed to the user.");
    public static final Option<TruffleBridge.BacktraceFormatter> TRUFFLE_BACKTRACE_DEBUG_FORMAT = enumeration(TRUFFLE, "truffle.backtrace.debug_format", TruffleBridge.BacktraceFormatter.class, TruffleBridge.BacktraceFormatter.DEBUG, "How to format backtraces displayed using TruffleDebug.dump_call_stack.");
    public static final Option<TruffleBridge.BacktraceFormatter> TRUFFLE_BACKTRACE_EXCEPTION_FORMAT = enumeration(TRUFFLE, "truffle.backtrace.exception_format", TruffleBridge.BacktraceFormatter.class, TruffleBridge.BacktraceFormatter.MRI, "How to format backtraces in Exception objects.");
    public static final Option<TruffleBridge.BacktraceFormatter> TRUFFLE_BACKTRACE_PANIC_FORMAT = enumeration(TRUFFLE, "truffle.backtrace.panic_format", TruffleBridge.BacktraceFormatter.class, TruffleBridge.BacktraceFormatter.IMPL_DEBUG, "How to format backtraces in panics.");
    public static final Option<Integer> TRUFFLE_BACKTRACE_MAX_VALUE_LENGTH = integer(TRUFFLE, "truffle.backtrace.max_value_length", 20, "Max length for values when displayed in a backtrace.");
    public static final Option<Boolean> TRUFFLE_BACKTRACE_GENERATE = bool(TRUFFLE, "truffle.backtrace.generate", true, "Generate backtraces on exceptions.");
    public static final Option<Integer> TRUFFLE_DISPATCH_POLYMORPHIC_MAX = integer(TRUFFLE, "truffle.dispatch.polymorphic.max", 8, "Maximum size of a polymorphic call site cache.");
    public static final Option<Integer> TRUFFLE_DISPATCH_MEGAMORPHIC_MAX = integer(TRUFFLE, "truffle.dispatch.megamorphic.max", 255, "Maximum size of a megamorphic call site cache.");
    public static final Option<Boolean> TRUFFLE_LOAD_PRINT = bool(TRUFFLE, "truffle.load.print", false, "Print the name of files as they're loaded.");
    public static final Option<Boolean> TRUFFLE_DEBUG_ENABLE_ASSERT_CONSTANT = bool(TRUFFLE, "truffle.debug.enable_assert_constant", false, "Enable special 'truffle_assert_constant' form.");
    public static final Option<Boolean> TRUFFLE_CALL_FORCE_SPLIT_INLINE_MISSING = bool(TRUFFLE, "truffle.call.force_split_inline_missing", true, "Force splitting/inlining of a method missing call.");
    public static final Option<Boolean> TRUFFLE_PANIC_ON_JAVA_ASSERT = bool(TRUFFLE, "truffle.debug.panic_on_java_assert", false, "Panic as soon as a Java assertion failure is found.");

    public static final Option<Boolean> NATIVE_ENABLED = bool(NATIVE, "native.enabled", true, "Enable/disable native code, including POSIX features and C exts.");
    public static final Option<Boolean> NATIVE_VERBOSE = bool(NATIVE, "native.verbose", false, "Enable verbose logging of native extension loading.");
    public static final Option<Boolean> FFI_COMPILE_DUMP = bool(NATIVE, "ffi.compile.dump", false, "Dump bytecode-generated FFI stubs to console.");
    public static final Option<Integer> FFI_COMPILE_THRESHOLD = integer(NATIVE, "ffi.compile.threshold", 100, "Number of FFI invocations before generating a bytecode stub.");
    public static final Option<Boolean> FFI_COMPILE_INVOKEDYNAMIC = bool(NATIVE, "ffi.compile.invokedynamic", false, "Use invokedynamic to bind FFI invocations.");
    public static final Option<Boolean> FFI_COMPILE_REIFY = bool(NATIVE, "ffi.compile.reify", false, "Reify FFI compiled classes.");
    
    public static final Option<Integer> THREADPOOL_MIN = integer(THREADPOOL, "thread.pool.min", 0, "The minimum number of threads to keep alive in the pool.");
    public static final Option<Integer> THREADPOOL_MAX = integer(THREADPOOL, "thread.pool.max", Integer.MAX_VALUE, "The maximum number of threads to allow in the pool.");
    public static final Option<Integer> THREADPOOL_TTL = integer(THREADPOOL, "thread.pool.ttl", 60, "The maximum number of seconds to keep alive an idle thread.");
    public static final Option<Integer> FIBER_THREADPOOL_TTL = integer(THREADPOOL, "fiber.thread.pool.ttl", 60, "The maximum number of seconds to keep alive a pooled fiber thread.");

    public static final Option<Boolean> OBJECTSPACE_ENABLED = bool(MISCELLANEOUS, "objectspace.enabled", false, "Enable or disable ObjectSpace.each_object.");
    public static final Option<Boolean> SIPHASH_ENABLED = bool(MISCELLANEOUS, "siphash.enabled", false, "Enable or disable SipHash for String hash function.");
    public static final Option<Boolean> LAUNCH_INPROC = bool(MISCELLANEOUS, "launch.inproc", false, "Set in-process launching of e.g. system('ruby ...').");
    public static final Option<String> BYTECODE_VERSION = string(MISCELLANEOUS, "bytecode.version", new String[]{"1.5","1.6","1.7"}, SafePropertyAccessor.getProperty("java.specification.version", "1.5"), "Specify the major Java bytecode version.");
    public static final Option<Boolean> MANAGEMENT_ENABLED = bool(MISCELLANEOUS, "management.enabled", false, "Set whether JMX management is enabled.");
    public static final Option<Boolean> JUMP_BACKTRACE = bool(MISCELLANEOUS, "jump.backtrace", false, "Make non-local flow jumps generate backtraces.");
    public static final Option<Boolean> PROCESS_NOUNWRAP = bool(MISCELLANEOUS, "process.noUnwrap", false, "Do not unwrap process streams (issue on some recent JVMs).");
    public static final Option<Boolean> REIFY_CLASSES = bool(MISCELLANEOUS, "reify.classes", false, "Before instantiation, stand up a real Java class for every Ruby class.");
    public static final Option<Boolean> REIFY_LOGERRORS = bool(MISCELLANEOUS, "reify.logErrors", false, "Log errors during reification (reify.classes=true).");
    public static final Option<Boolean> REFLECTED_HANDLES = bool(MISCELLANEOUS, "reflected.handles", false, "Use reflection for binding methods, not generated bytecode.");
    public static final Option<Boolean> BACKTRACE_COLOR = bool(MISCELLANEOUS, "backtrace.color", false, "Enable colorized backtraces.");
    public static final Option<String> BACKTRACE_STYLE = string(MISCELLANEOUS, "backtrace.style", new String[]{"normal","raw","full","mri"}, "normal", "Set the style of exception backtraces.");
    public static final Option<Boolean> BACKTRACE_MASK = bool(MISCELLANEOUS, "backtrace.mask", false, "Mask .java lines in Ruby backtraces.");
    public static final Option<String> THREAD_DUMP_SIGNAL = string(MISCELLANEOUS, "thread.dump.signal", new String[]{"USR1", "USR2", "etc"}, "USR2", "Set the signal used for dumping thread stacks.");
    public static final Option<Boolean> NATIVE_NET_PROTOCOL = bool(MISCELLANEOUS, "native.net.protocol", false, "Use native impls for parts of net/protocol.");
    public static final Option<Boolean> FIBER_COROUTINES = bool(MISCELLANEOUS, "fiber.coroutines", false, "Use JVM coroutines for Fiber.");
    public static final Option<Boolean> GLOBAL_REQUIRE_LOCK = bool(MISCELLANEOUS, "global.require.lock", false, "Use a single global lock for requires.");
    public static final Option<Boolean> NATIVE_EXEC = bool(MISCELLANEOUS, "native.exec", true, "Do a true process-obliterating native exec for Kernel#exec.");
    public static final Option<Boolean> ENUMERATOR_LIGHTWEIGHT = bool(MISCELLANEOUS, "enumerator.lightweight", true, "Use lightweight Enumerator#next logic when possible.");
    public static final Option<Boolean> CONSISTENT_HASHING = bool(MISCELLANEOUS, "consistent.hashing", false, "Generate consistent object hashes across JVMs");
    public static final Option<Boolean> REIFY_VARIABLES = bool(MISCELLANEOUS, "reify.variables", false, "Attempt to expand instance vars into Java fields");
    public static final Option<Boolean> PREFER_IPV4 = bool(MISCELLANEOUS, "net.preferIPv4", true, "Prefer IPv4 network stack");
    public static final Option<Boolean> FCNTL_LOCKING = bool(MISCELLANEOUS, "file.flock.fcntl", true, "Use fcntl rather than flock for File#flock");

    public static final Option<Boolean> DEBUG_LOADSERVICE = bool(DEBUG, "debug.loadService", false, "Log require/load file searches.");
    public static final Option<Boolean> DEBUG_LOADSERVICE_TIMING = bool(DEBUG, "debug.loadService.timing", false, "Log require/load parse+evaluate times.");
    public static final Option<Boolean> DEBUG_LAUNCH = bool(DEBUG, "debug.launch", false, "Log externally-launched processes.");
    public static final Option<Boolean> DEBUG_FULLTRACE = bool(DEBUG, "debug.fullTrace", false, "Set whether full traces are enabled (c-call/c-return).");
    public static final Option<Boolean> DEBUG_SCRIPTRESOLUTION = bool(DEBUG, "debug.scriptResolution", false, "Print which script is executed by '-S' flag.");
    public static final Option<Boolean> DEBUG_PARSER = bool(DEBUG, "debug.parser", false, "disables JRuby impl script loads and prints parse exceptions");
    public static final Option<Boolean> ERRNO_BACKTRACE = bool(DEBUG, "errno.backtrace", false, "Generate backtraces for heavily-used Errno exceptions (EAGAIN).");
    public static final Option<Boolean> STOPITERATION_BACKTRACE = bool(DEBUG, "stop_iteration.backtrace", false, "Generate backtraces for heavily-used Errno exceptions (EAGAIN).");
    public static final Option<Boolean> LOG_EXCEPTIONS = bool(DEBUG, "log.exceptions", false, "Log every time an exception is constructed.");
    public static final Option<Boolean> LOG_BACKTRACES = bool(DEBUG, "log.backtraces", false, "Log every time an exception backtrace is generated.");
    public static final Option<Boolean> LOG_CALLERS = bool(DEBUG, "log.callers", false, "Log every time a Kernel#caller backtrace is generated.");
    public static final Option<Boolean> LOG_WARNINGS = bool(DEBUG, "log.warnings", false, "Log every time a built-in warning backtrace is generated.");
    public static final Option<String> LOGGER_CLASS = string(DEBUG, "logger.class", new String[] {"class name"}, "org.jruby.util.log.StandardErrorLogger", "Use specified class for logging.");
    public static final Option<Boolean> DUMP_INSTANCE_VARS = bool(DEBUG, "dump.variables", false, "Dump class + instance var names on first new of Object subclasses.");
    public static final Option<Boolean> REWRITE_JAVA_TRACE = bool(DEBUG, "rewrite.java.trace", true, "Rewrite stack traces from exceptions raised in Java calls.");

    public static final Option<Boolean> JI_SETACCESSIBLE = bool(JAVA_INTEGRATION, "ji.setAccessible", true, "Try to set inaccessible Java methods to be accessible.");
    public static final Option<Boolean> JI_LOGCANSETACCESSIBLE = bool(JAVA_INTEGRATION, "ji.logCanSetAccessible", false, "Log whether setAccessible is working.");
    public static final Option<Boolean> JI_UPPER_CASE_PACKAGE_NAME_ALLOWED = bool(JAVA_INTEGRATION, "ji.upper.case.package.name.allowed", false, "Allow Capitalized Java pacakge names.");
    public static final Option<Boolean> INTERFACES_USEPROXY = bool(JAVA_INTEGRATION, "interfaces.useProxy", false, "Use java.lang.reflect.Proxy for interface impl.");
    public static final Option<Boolean> JAVA_HANDLES = bool(JAVA_INTEGRATION, "java.handles", false, "Use generated handles instead of reflection for calling Java.");
    public static final Option<Boolean> JI_NEWSTYLEEXTENSION = bool(JAVA_INTEGRATION, "ji.newStyleExtension", false, "Extend Java classes without using a proxy object.");
    public static final Option<Boolean> JI_OBJECTPROXYCACHE = bool(JAVA_INTEGRATION, "ji.objectProxyCache", false, "Cache Java object wrappers between calls.");
    public static final Option<String> JI_PROXYCLASSFACTORY = string(JAVA_INTEGRATION, "ji.proxyClassFactory", "Allow external envs to replace JI proxy class factory");

    public static final Option<Integer> PROFILE_MAX_METHODS = integer(PROFILING, "profile.max.methods", 100000, "Maximum number of methods to consider for profiling.");
    
    public static final Option<Boolean> CLI_AUTOSPLIT = bool(CLI, "cli.autosplit", false, "Split $_ into $F for -p or -n. Same as -a.");
    public static final Option<Boolean> CLI_DEBUG = bool(CLI, "cli.debug", false, "Enable debug mode logging. Same as -d.");
    public static final Option<Boolean> CLI_PROCESS_LINE_ENDS = bool(CLI, "cli.process.line.ends", false, "Enable line ending processing. Same as -l.");
    public static final Option<Boolean> CLI_ASSUME_LOOP = bool(CLI, "cli.assume.loop", false, "Wrap execution with a gets() loop. Same as -n.");
    public static final Option<Boolean> CLI_ASSUME_PRINT = bool(CLI, "cli.assume.print", false, "Print $_ after each execution of script. Same as -p.");
    public static final Option<Boolean> CLI_VERBOSE = bool(CLI, "cli.verbose", false, "Verbose mode, as -w or -W2. Sets default for cli.warning.level.");
    public static final Option<Verbosity> CLI_WARNING_LEVEL = enumeration(CLI, "cli.warning.level", Verbosity.class, CLI_VERBOSE.load() ? Verbosity.TRUE : Verbosity.FALSE, "Warning level (off=0,normal=1,on=2). Same as -W.");
    public static final Option<Boolean> CLI_PARSER_DEBUG = bool(CLI, "cli.parser.debug", false, "Enable parser debug logging. Same as -y.");
    public static final Option<Boolean> CLI_VERSION = bool(CLI, "cli.version", false, "Print version to stderr. Same as --version.");
    public static final Option<Boolean> CLI_BYTECODE = bool(CLI, "cli.bytecode", false, "Print target script bytecode to stderr. Same as --bytecode.");
    public static final Option<Boolean> CLI_COPYRIGHT = bool(CLI, "cli.copyright", false, "Print copyright to stderr. Same as --copyright but runs script.");
    public static final Option<Boolean> CLI_CHECK_SYNTAX = bool(CLI, "cli.check.syntax", false, "Check syntax of target script. Same as -c but runs script.");
    public static final Option<String> CLI_AUTOSPLIT_SEPARATOR = string(CLI, "cli.autosplit.separator", "Set autosplit separator. Same as -F.");
    public static final Option<KCode> CLI_KCODE = enumeration(CLI, "cli.kcode", KCode.class, KCode.NONE, "Set kcode character set. Same as -K (1.8).");
    public static final Option<Boolean> CLI_HELP = bool(CLI, "cli.help", false, "Print command-line usage. Same as --help but runs script.");
    public static final Option<Boolean> CLI_PROPERTIES = bool(CLI, "cli.properties", false, "Print config properties. Same as --properties but runs script.");
    public static final Option<String> CLI_ENCODING_INTERNAL = string(CLI, "cli.encoding.internal", "Encoding name to use internally.");
    public static final Option<String> CLI_ENCODING_EXTERNAL = string(CLI, "cli.encoding.external", "Encoding name to treat external data.");
    public static final Option<String> CLI_ENCODING_SOURCE = string(CLI, "cli.encoding.source", "Encoding name to treat source code.");
    public static final Option<String> CLI_RECORD_SEPARATOR = string(CLI, "cli.record.separator", "\n", "Default record separator.");
    public static final Option<String> CLI_BACKUP_EXTENSION = string(CLI, "cli.backup.extension", "Backup extension for in-place ARGV files. Same as -i.");
    public static final Option<ProfilingMode> CLI_PROFILING_MODE = enumeration(CLI, "cli.profiling.mode", ProfilingMode.class, ProfilingMode.OFF, "Enable instrumented profiling modes.");
    public static final Option<Boolean> CLI_RUBYGEMS_ENABLE = bool(CLI, "cli.rubygems.enable", true, "Enable/disable RubyGems.");
    public static final Option<Boolean> CLI_RUBYOPT_ENABLE = bool(CLI, "cli.rubyopt.enable", true, "Enable/disable RUBYOPT processing at start.");
    public static final Option<Boolean> CLI_STRIP_HEADER = bool(CLI, "cli.strip.header", false, "Strip text before shebang in script. Same as -x.");
    public static final Option<Boolean> CLI_LOAD_GEMFILE = bool(CLI, "cli.load.gemfile", false, "Load a bundler Gemfile in cwd before running. Same as -G.");
<<<<<<< HEAD
=======

    public static final Option<Boolean> COMPLIANCE_STRICT = bool(COMPLIANCE, "compliance.strict", false, "Comply more strictly with MRI's behaviour.");

    static {
        // FIXME: JIT only on when invokedynamic would be one...need non-indy JIT
        if (!COMPILE_INVOKEDYNAMIC.load()) {
            COMPILE_MODE.force("OFF");
        }
    }
>>>>>>> 1e847493
    
    public static String dump() {
        return "# JRuby configuration options with current values\n" +
                Option.formatValues(_loadedOptions);
    }

    public static final Collection<Option> PROPERTIES = Collections.unmodifiableCollection(_loadedOptions);

    // After PROPERTIES so it doesn't show up in --properties
    @Deprecated
    public static final Option<Boolean> CEXT_ENABLED = bool(NATIVE, "cext.enabled", false, "Enable or disable C extension support.");
    @Deprecated
    public static final Option<Boolean> JIT_CACHE = bool(JIT, "jit.cache", !COMPILE_INVOKEDYNAMIC.load(), "(DEPRECATED) Cache jitted method in-memory bodies across runtimes and loads.");
    
    private static Option<String> string(Category category, String name, String[] options, String defval, String description) {
        Option<String> option = Option.string("jruby", name, category, options, defval, description);
        _loadedOptions.add(option);
        return option;
    }
    
    private static Option<String> string(Category category, String name, String defval, String description) {
        Option<String> option = Option.string("jruby", name, category, defval, description);
        _loadedOptions.add(option);
        return option;
    }
    
    private static Option<String> string(Category category, String name, String[] options, String description) {
        Option<String> option = Option.string("jruby", name, category, options, description);
        _loadedOptions.add(option);
        return option;
    }
    
    private static Option<String> string(Category category, String name, String description) {
        Option<String> option = Option.string("jruby", name, category, description);
        _loadedOptions.add(option);
        return option;
    }
    
    private static Option<Boolean> bool(Category category, String name, Boolean defval, String description) {
        Option<Boolean> option = Option.bool("jruby", name, category, defval, description);
        _loadedOptions.add(option);
        return option;
    }
    
    private static Option<Integer> integer(Category category, String name, Integer defval, String description) {
        Option<Integer> option = Option.integer("jruby", name, category, defval, description);
        _loadedOptions.add(option);
        return option;
    }
    
    private static <T extends Enum<T>> Option<T> enumeration(Category category, String name, Class<T> enumClass, T defval, String description) {
        Option<T> option = Option.enumeration("jruby", name, category, defval, description);
        _loadedOptions.add(option);
        return option;
    }

    private static boolean calculateInvokedynamicDefault() {
        // We were defaulting on for Java 8 and might again later if JEP 210 helps reduce warmup time.
        return false;
    }

    private static enum SearchMode {
        PREFIX,
        CONTAINS
    }

    public static void listPrefix(String prefix) {
        list(SearchMode.PREFIX, prefix);
    }

    public static void listContains(String substring) {
        list(SearchMode.CONTAINS, substring);
    }

    private static void list(SearchMode mode, String string) {
        for (Option option : PROPERTIES) {
            boolean include = false;

            switch (mode) {
                case PREFIX:
                    include = option.shortName().startsWith(string);
                    break;
                case CONTAINS:
                    include = option.shortName().contains(string);
                    break;
            }

            if (include) {
                System.out.printf("%s=%s\n", option.shortName(), option.load());
            }
        }
    }

    public static Set<String> getPropertyNames() {
        final Set<String> propertyNames = new HashSet<String>();

        for (Option option : PROPERTIES) {
            propertyNames.add(option.propertyName());
        }

        return Collections.unmodifiableSet(propertyNames);
    }

}<|MERGE_RESOLUTION|>--- conflicted
+++ resolved
@@ -243,19 +243,9 @@
     public static final Option<Boolean> CLI_RUBYOPT_ENABLE = bool(CLI, "cli.rubyopt.enable", true, "Enable/disable RUBYOPT processing at start.");
     public static final Option<Boolean> CLI_STRIP_HEADER = bool(CLI, "cli.strip.header", false, "Strip text before shebang in script. Same as -x.");
     public static final Option<Boolean> CLI_LOAD_GEMFILE = bool(CLI, "cli.load.gemfile", false, "Load a bundler Gemfile in cwd before running. Same as -G.");
-<<<<<<< HEAD
-=======
 
     public static final Option<Boolean> COMPLIANCE_STRICT = bool(COMPLIANCE, "compliance.strict", false, "Comply more strictly with MRI's behaviour.");
 
-    static {
-        // FIXME: JIT only on when invokedynamic would be one...need non-indy JIT
-        if (!COMPILE_INVOKEDYNAMIC.load()) {
-            COMPILE_MODE.force("OFF");
-        }
-    }
->>>>>>> 1e847493
-    
     public static String dump() {
         return "# JRuby configuration options with current values\n" +
                 Option.formatValues(_loadedOptions);
