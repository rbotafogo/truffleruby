--- conflicted
+++ resolved
@@ -838,22 +838,14 @@
         pushCallFrame(implClass, name, self, block);
     }
 
-<<<<<<< HEAD
-    public void preMethodFrameAndScope(RubyModule clazz, String name, IRubyObject self, Block block, 
+    public void preMethodFrameAndScope(RubyModule clazz, String name, IRubyObject self, Block block,
             StaticScope staticScope) {
-=======
-    public void preMethodFrameAndScope(RubyModule clazz, String name, IRubyObject self, Block block, StaticScope staticScope) {
->>>>>>> 3e749239
         pushCallFrame(clazz, name, self, block);
         pushScope(DynamicScope.newDynamicScope(staticScope));
     }
     
-<<<<<<< HEAD
-    public void preMethodFrameAndDummyScope(RubyModule clazz, String name, IRubyObject self, Block block, 
+    public void preMethodFrameAndDummyScope(RubyModule clazz, String name, IRubyObject self, Block block,
             StaticScope staticScope) {
-=======
-    public void preMethodFrameAndDummyScope(RubyModule clazz, String name, IRubyObject self, Block block, StaticScope staticScope) {
->>>>>>> 3e749239
         pushCallFrame(clazz, name, self, block);
         pushScope(staticScope.getDummyScope());
     }
