/***** BEGIN LICENSE BLOCK *****
 * Version: EPL 1.0/GPL 2.0/LGPL 2.1
 *
 * The contents of this file are subject to the Eclipse Public
 * License Version 1.0 (the "License"); you may not use this file
 * except in compliance with the License. You may obtain a copy of
 * the License at http://www.eclipse.org/legal/epl-v10.html
 *
 * Software distributed under the License is distributed on an "AS
 * IS" basis, WITHOUT WARRANTY OF ANY KIND, either express or
 * implied. See the License for the specific language governing
 * rights and limitations under the License.
 *
 * Copyright (C) 2007-2011 Nick Sieger <nicksieger@gmail.com>
 * Copyright (C) 2009 Joseph LaFata <joe@quibb.org>
 *
 * Alternatively, the contents of this file may be used under the terms of
 * either of the GNU General Public License Version 2 or later (the "GPL"),
 * or the GNU Lesser General Public License Version 2.1 or later (the "LGPL"),
 * in which case the provisions of the GPL or the LGPL are applicable instead
 * of those above. If you wish to allow use of your version of this file only
 * under the terms of either the GPL or the LGPL, and not to allow others to
 * use your version of this file under the terms of the EPL, indicate your
 * decision by deleting the provisions above and replace them with the notice
 * and other provisions required by the GPL or the LGPL. If you do not delete
 * the provisions above, a recipient may use your version of this file under
 * the terms of any one of the EPL, the GPL or the LGPL.
 ***** END LICENSE BLOCK *****/
package org.jruby;

import org.jruby.util.cli.ArgumentProcessor;
import java.io.BufferedInputStream;
import java.io.BufferedReader;
import java.io.ByteArrayInputStream;
import java.io.File;
import java.io.FileInputStream;
import java.io.FileReader;
import java.io.IOException;
import java.io.InputStream;
import java.io.InputStreamReader;
import java.io.PrintStream;
import java.net.URL;
import java.util.ArrayList;
import java.util.Arrays;
import java.util.Collection;
import java.util.HashMap;
import java.util.HashSet;
import java.util.LinkedHashSet;
import java.util.List;
import java.util.Map;
import java.util.Set;
import java.util.jar.JarEntry;
import java.util.jar.JarFile;
import java.util.regex.Pattern;

import org.jruby.ast.executable.Script;
import org.jruby.compiler.ASTCompiler;
import org.jruby.exceptions.MainExitException;
import org.jruby.embed.util.SystemPropertyCatcher;
import org.jruby.runtime.Constants;
import org.jruby.runtime.backtrace.TraceType;
import org.jruby.runtime.load.LoadService;
import org.jruby.runtime.profile.ProfileOutput;
import org.jruby.util.ClassCache;
import org.jruby.util.InputStreamMarkCursor;
import org.jruby.util.JRubyFile;
import org.jruby.util.KCode;
import org.jruby.util.NormalizedFile;
import org.jruby.util.SafePropertyAccessor;
import org.jruby.util.cli.OutputStrings;
import org.jruby.util.cli.Options;
import org.objectweb.asm.Opcodes;

/**
 * A structure used to configure new JRuby instances. All publicly-tweakable
 * aspects of Ruby can be modified here, including those settable by command-
 * line options, those available through JVM properties, and those suitable for
 * embedding.
 */
public class RubyInstanceConfig {
    public RubyInstanceConfig() {
        currentDirectory = Ruby.isSecurityRestricted() ? "/" : JRubyFile.getFileProperty("user.dir");

        if (Ruby.isSecurityRestricted()) {
            compileMode = CompileMode.OFF;
            jitLogging = false;
            jitDumping = false;
            jitLoggingVerbose = false;
            jitLogEvery = 0;
            jitThreshold = -1;
            jitMax = 0;
            jitMaxSize = -1;
            managementEnabled = false;
        } else {
            if (COMPILE_EXCLUDE != null) {
                String[] elements = COMPILE_EXCLUDE.split(",");
                excludedMethods.addAll(Arrays.asList(elements));
            }
            
            managementEnabled = Options.MANAGEMENT_ENABLED.load();
            runRubyInProcess = Options.LAUNCH_INPROC.load();
            compileMode = Options.COMPILE_MODE.load();
            
            jitLogging = Options.JIT_LOGGING.load();
            jitDumping = Options.JIT_DUMPING.load();
            jitLoggingVerbose = Options.JIT_LOGGING_VERBOSE.load();
            jitLogEvery = Options.JIT_LOGEVERY.load();
            jitThreshold = Options.JIT_THRESHOLD.load();
            jitMax = Options.JIT_MAX.load();
            jitMaxSize = Options.JIT_MAXSIZE.load();
        }

        // default ClassCache using jitMax as a soft upper bound
        classCache = new ClassCache<Script>(loader, jitMax);
        threadDumpSignal = Options.THREAD_DUMP_SIGNAL.load();
        
        try {
            environment = System.getenv();
        } catch (SecurityException se) {
            environment = new HashMap();
        }
    }
    
    public RubyInstanceConfig(RubyInstanceConfig parentConfig) {
        currentDirectory = parentConfig.getCurrentDirectory();
        compileMode = parentConfig.getCompileMode();
        jitLogging = parentConfig.jitLogging;
        jitDumping = parentConfig.jitDumping;
        jitLoggingVerbose = parentConfig.jitLoggingVerbose;
        jitLogEvery = parentConfig.jitLogEvery;
        jitThreshold = parentConfig.jitThreshold;
        jitMax = parentConfig.jitMax;
        jitMaxSize = parentConfig.jitMaxSize;
        managementEnabled = parentConfig.managementEnabled;
        runRubyInProcess = parentConfig.runRubyInProcess;
        excludedMethods = parentConfig.excludedMethods;
        threadDumpSignal = parentConfig.threadDumpSignal;
        updateNativeENVEnabled = parentConfig.updateNativeENVEnabled;
        
        classCache = new ClassCache<Script>(loader, jitMax);

        try {
            environment = System.getenv();
        } catch (SecurityException se) {
            environment = new HashMap();
        }
    }
    
    public RubyInstanceConfig(final InputStream in, final PrintStream out, final PrintStream err) {
        this();
        setInput(in);
        setOutput(out);
        setError(err);
    }

    public LoadService createLoadService(Ruby runtime) {
        return creator.create(runtime);
    }

    public void processArguments(String[] arguments) {
        new ArgumentProcessor(arguments, this).processArguments();
        tryProcessArgumentsWithRubyopts();
    }

    public void tryProcessArgumentsWithRubyopts() {
        try {
            // environment defaults to System.getenv normally
            Object rubyoptObj = environment.get("RUBYOPT");
            String rubyopt = rubyoptObj == null ? null : rubyoptObj.toString();
            
            if (rubyopt == null || "".equals(rubyopt)) return;

            if (rubyopt.split("\\s").length != 0) {
                String[] rubyoptArgs = rubyopt.split("\\s+");
                new ArgumentProcessor(rubyoptArgs, false, true, this).processArguments();
            }
        } catch (SecurityException se) {
            // ignore and do nothing
        }
    }
    
    // This method does not work like previous version in verifying it is
    // a Ruby shebang line.  Looking for ruby before \n is possible to add,
    // but I wanted to keep this short.
    private boolean isShebang(InputStreamMarkCursor cursor) throws IOException {
        if (cursor.read() == '#') {
            int c = cursor.read();
            if (c == '!') {
                cursor.endPoint(-2);
                return true;
            } else if (c == '\n') {
                cursor.rewind();
            }
        } else {
            cursor.rewind();
        }
        
        return false;
    }
    
    private boolean skipToNextLine(InputStreamMarkCursor cursor) throws IOException {
        int c = cursor.read();
        do {
            if (c == '\n') return true;
        } while ((c = cursor.read()) != -1);
        
        return false;
    }

    private void eatToShebang(InputStream in) {
        InputStreamMarkCursor cursor = new InputStreamMarkCursor(in, 8192);
        try {
            do {
                if (isShebang(cursor)) break;
            } while (skipToNextLine(cursor));
        } catch (IOException e) {
        } finally {
            try { cursor.finish(); } catch (IOException e) {}
        }
    }
    
    /**
     * The intent here is to gather up any options that might have
     * been specified in the shebang line and return them so they can
     * be merged into the ones specified on the command-line.  This is
     * kind of a hopeless task because it's impossible to figure out
     * where the command invocation stops and the parameters start.
     * We try to work with the common scenarios where /usr/bin/env is
     * used to invoke the JRuby shell script, and skip any parameters
     * it might have.  Then we look for the interpreter invocation and
     * assume that the binary will have the word "ruby" in the name.
     * This is error prone but should cover more cases than the
     * previous code.
     */
    public String[] parseShebangOptions(InputStream in) {
        BufferedReader reader = null;
        String[] result = new String[0];
        if (in == null) return result;
        
        if (isXFlag()) eatToShebang(in);
        
        try {
            InputStreamMarkCursor cursor = new InputStreamMarkCursor(in, 8192);
            try {
                if (!isShebang(cursor)) return result;
            } finally {
                cursor.finish();
            }

            in.mark(8192);
            reader = new BufferedReader(new InputStreamReader(in, "iso-8859-1"), 8192);
            String firstLine = reader.readLine();

            boolean usesEnv = false;
            if (firstLine.length() > 2 && firstLine.charAt(0) == '#' && firstLine.charAt(1) == '!') {
                String[] options = firstLine.substring(2).split("\\s+");
                int i;
                for (i = 0; i < options.length; i++) {
                    // Skip /usr/bin/env if it's first
                    if (i == 0 && options[i].endsWith("/env")) {
                        usesEnv = true;
                        continue;
                    }
                    // Skip any assignments if /usr/bin/env is in play
                    if (usesEnv && options[i].indexOf('=') > 0) continue;

                    // Skip any commandline args if /usr/bin/env is in play
                    if (usesEnv && options[i].startsWith("-")) continue;

                    String basename = (new File(options[i])).getName();
                    if (basename.indexOf("ruby") > 0) break;
                }
                setHasShebangLine(true);
                System.arraycopy(options, i, result, 0, options.length - i);
            } else {
                // No shebang line found
                setHasShebangLine(false);
            }
        } catch (Exception ex) {
            // ignore error
        } finally {
            try {
                in.reset();
            } catch (IOException ex) {}
        }
        return result;
    }
    
    private static final Pattern RUBY_SHEBANG = Pattern.compile("#!.*ruby.*");

    protected static boolean isRubyShebangLine(String line) {
        return RUBY_SHEBANG.matcher(line).matches();
    }
    
    private String calculateJRubyHome() {
        String newJRubyHome = null;
        
        // try the normal property first
        if (!Ruby.isSecurityRestricted()) {
            newJRubyHome = SafePropertyAccessor.getProperty("jruby.home");
        }

        if (newJRubyHome != null) {
            // verify it if it's there
            newJRubyHome = verifyHome(newJRubyHome, error);
        } else {
            try {
                newJRubyHome = SystemPropertyCatcher.findFromJar(this);
            } catch (Exception e) {}

            if (newJRubyHome != null) {
                // verify it if it's there
                newJRubyHome = verifyHome(newJRubyHome, error);
            } else {
                // otherwise fall back on system temp location
                newJRubyHome = SafePropertyAccessor.getProperty("java.io.tmpdir");
            }
        }
        
        return newJRubyHome;
    }

    // We require the home directory to be absolute
    private static String verifyHome(String home, PrintStream error) {
        if (home.equals(".")) {
            home = SafePropertyAccessor.getProperty("user.dir");
        }
        if (home.startsWith("cp:")) {
            home = home.substring(3);
        } else if (!home.startsWith("file:") && !home.startsWith("classpath:")) {
            NormalizedFile f = new NormalizedFile(home);
            if (!f.isAbsolute()) {
                home = f.getAbsolutePath();
            }
            if (!f.exists()) {
                error.println("Warning: JRuby home \"" + f + "\" does not exist, using " + SafePropertyAccessor.getProperty("java.io.tmpdir"));
                return System.getProperty("java.io.tmpdir");
            }
        }
        return home;
    }

    /** Indicates whether the JVM process' native environment will be updated when ENV[...] is set from Ruby. */
    public boolean isUpdateNativeENVEnabled() {
        return updateNativeENVEnabled;
    }

    /** Ensure that the JVM process' native environment will be updated when ENV is modified .*/
    public void setUpdateNativeENVEnabled(boolean updateNativeENVEnabled) {
        this.updateNativeENVEnabled = updateNativeENVEnabled;
    }

    public byte[] inlineScript() {
        return inlineScript.toString().getBytes();
    }

    public InputStream getScriptSource() {
        try {
            // KCode.NONE is used because KCODE does not affect parse in Ruby 1.8
            // if Ruby 2.0 encoding pragmas are implemented, this will need to change
            if (hasInlineScript) {
                return new ByteArrayInputStream(inlineScript());
            } else if (isSourceFromStdin()) {
                // can't use -v and stdin
                if (isShowVersion()) {
                    return null;
                }
                return getInput();
            } else {
                String script = getScriptFileName();
                InputStream stream = null;
                if (script.startsWith("file:") && script.indexOf(".jar!/") != -1) {
                    stream = new URL("jar:" + script).openStream();
                } else if (script.startsWith("classpath:")) {
                    stream = Ruby.getClassLoader().getResourceAsStream(script.substring("classpath:".length()));
                } else {
                    File file = JRubyFile.create(getCurrentDirectory(), getScriptFileName());
                    if (isXFlag()) {
                        // search for a shebang line and
                        // return the script between shebang and __END__ or CTRL-Z (0x1A)
                        return findScript(file);
                    }
                    stream = new FileInputStream(file);
                }

                return new BufferedInputStream(stream, 8192);
            }
        } catch (IOException e) {
            // We haven't found any file directly on the file system,
            // now check for files inside the JARs.
            InputStream is = getJarScriptSource(scriptFileName);
            if (is != null) {
                return new BufferedInputStream(is, 8129);
            }
            throw new MainExitException(1, "Error opening script file: " + e.getMessage());
        }
    }

    private static InputStream findScript(File file) throws IOException {
        StringBuffer buf = new StringBuffer();
        BufferedReader br = new BufferedReader(new FileReader(file));
        String currentLine = br.readLine();
        while (currentLine != null && !isRubyShebangLine(currentLine)) {
            currentLine = br.readLine();
        }

        buf.append(currentLine);
        buf.append("\n");

        do {
            currentLine = br.readLine();
            if (currentLine != null) {
            buf.append(currentLine);
            buf.append("\n");
            }
        } while (!(currentLine == null || currentLine.contains("__END__") || currentLine.contains("\026")));
        return new BufferedInputStream(new ByteArrayInputStream(buf.toString().getBytes()), 8192);
    }

    private static InputStream getJarScriptSource(String scriptFileName) {
        boolean looksLikeJarURL = scriptFileName.startsWith("file:") && scriptFileName.indexOf("!/") != -1;
        if (!looksLikeJarURL) {
            return null;
        }

        String before = scriptFileName.substring("file:".length(), scriptFileName.indexOf("!/"));
        String after =  scriptFileName.substring(scriptFileName.indexOf("!/") + 2);

        try {
            JarFile jFile = new JarFile(before);
            JarEntry entry = jFile.getJarEntry(after);

            if (entry != null && !entry.isDirectory()) {
                return jFile.getInputStream(entry);
            }
        } catch (IOException ignored) {
        }
        return null;
    }

    public String displayedFileName() {
        if (hasInlineScript) {
            if (scriptFileName != null) {
                return scriptFileName;
            } else {
                return "-e";
            }
        } else if (isSourceFromStdin()) {
            return "-";
        } else {
            return getScriptFileName();
        }
    }

    public ASTCompiler newCompiler() {
        return new ASTCompiler();
    }
    
    ////////////////////////////////////////////////////////////////////////////
    // Static utilities and global state management methods.
    ////////////////////////////////////////////////////////////////////////////
    
    public static boolean hasLoadedNativeExtensions() {
        return loadedNativeExtensions;
    }
    
    public static void setLoadedNativeExtensions(boolean loadedNativeExtensions) {
        RubyInstanceConfig.loadedNativeExtensions = loadedNativeExtensions;
    }
    
    ////////////////////////////////////////////////////////////////////////////
    // Getters and setters for config settings.
    ////////////////////////////////////////////////////////////////////////////

    public LoadServiceCreator getLoadServiceCreator() {
        return creator;
    }

    public void setLoadServiceCreator(LoadServiceCreator creator) {
        this.creator = creator;
    }

    public String getJRubyHome() {
        if (jrubyHome == null) {
            jrubyHome = calculateJRubyHome();
        }
        return jrubyHome;
    }

    public void setJRubyHome(String home) {
        jrubyHome = verifyHome(home, error);
    }

    public CompileMode getCompileMode() {
        return compileMode;
    }

    public void setCompileMode(CompileMode compileMode) {
        this.compileMode = compileMode;
    }

    /**
     * @see Options.JIT_LOGGING
     */
    public boolean isJitLogging() {
        return jitLogging;
    }

    /**
     * @see Options.JIT_DUMPING
     */
    public boolean isJitDumping() {
        return jitDumping;
    }

    /**
     * @see Options.JIT_LOGGING_VERBOSE
     */
    public boolean isJitLoggingVerbose() {
        return jitLoggingVerbose;
    }

    /**
     * @see Options.JIT_LOGEVERY
     */
    public int getJitLogEvery() {
        return jitLogEvery;
    }

    /**
     * @see Options.JIT_LOGEVERY
     */
    public void setJitLogEvery(int jitLogEvery) {
        this.jitLogEvery = jitLogEvery;
    }

    /**
     * @see Options.JIT_THRESHOLD
     */
    public int getJitThreshold() {
        return jitThreshold;
    }

    /**
     * @see Options.JIT_THRESHOLD
     */
    public void setJitThreshold(int jitThreshold) {
        this.jitThreshold = jitThreshold;
    }

    /**
     * @see Options.JIT_MAX
     */
    public int getJitMax() {
        return jitMax;
    }

    /**
     * @see Options.JIT_MAX
     */
    public void setJitMax(int jitMax) {
        this.jitMax = jitMax;
    }

    /**
     * @see Options.JIT_MAXSIZE
     */
    public int getJitMaxSize() {
        return jitMaxSize;
    }

    /**
     * @see Options.JIT_MAXSIZE
     */
    public void setJitMaxSize(int jitMaxSize) {
        this.jitMaxSize = jitMaxSize;
    }

    /**
     * @see Options.LAUNCH_INPROC
     */
    public boolean isRunRubyInProcess() {
        return runRubyInProcess;
    }

    /**
     * @see Options.LAUNCH_INPROC
     */
    public void setRunRubyInProcess(boolean flag) {
        this.runRubyInProcess = flag;
    }

    public void setInput(InputStream newInput) {
        input = newInput;
    }

    public InputStream getInput() {
        return input;
    }

    @Deprecated
    public CompatVersion getCompatVersion() {
        return CompatVersion.RUBY2_1;
    }

    @Deprecated
    public void setCompatVersion(CompatVersion compatVersion) {
    }

    public void setOutput(PrintStream newOutput) {
        output = newOutput;
    }

    public PrintStream getOutput() {
        return output;
    }

    public void setError(PrintStream newError) {
        error = newError;
    }

    public PrintStream getError() {
        return error;
    }

    public void setCurrentDirectory(String newCurrentDirectory) {
        currentDirectory = newCurrentDirectory;
    }

    public String getCurrentDirectory() {
        return currentDirectory;
    }

    public void setProfile(Profile newProfile) {
        profile = newProfile;
    }

    public Profile getProfile() {
        return profile;
    }

    /**
     * @see Options.OBJECTSPACE_ENABLED
     */
    public void setObjectSpaceEnabled(boolean newObjectSpaceEnabled) {
        objectSpaceEnabled = newObjectSpaceEnabled;
    }

    /**
     * @see Options.OBJECTSPACE_ENABLED
     */
    public boolean isObjectSpaceEnabled() {
        return objectSpaceEnabled;
    }
    
    /**
     * @see Options.SIPHASH_ENABLED
     */
    public void setSiphashEnabled(boolean newSiphashEnabled) {
        siphashEnabled = newSiphashEnabled;
    }
    
    /**
     * @see Options.SIPHASH_ENABLED
     */
    public boolean isSiphashEnabled() {
        return siphashEnabled;
    }

    public void setEnvironment(Map newEnvironment) {
        if (newEnvironment == null) newEnvironment = new HashMap();
        environment = newEnvironment;
    }

    public Map getEnvironment() {
        return environment;
    }

    public ClassLoader getLoader() {
        return loader;
    }

    public void setLoader(ClassLoader loader) {
        // Setting the loader needs to reset the class cache
        if(this.loader != loader) {
            this.classCache = new ClassCache<Script>(loader, this.classCache.getMax());
        }
        this.loader = loader;
    }

    public String[] getArgv() {
        return argv;
    }

    public void setArgv(String[] argv) {
        this.argv = argv;
    }
    
    public StringBuffer getInlineScript() {
        return inlineScript;
    }
    
    public void setHasInlineScript(boolean hasInlineScript) {
        this.hasScriptArgv = true;
        this.hasInlineScript = hasInlineScript;
    }
    
    public boolean hasInlineScript() {
        return hasInlineScript;
    }
    
    public Collection<String> getRequiredLibraries() {
        return requiredLibraries;
    }
    
    public List<String> getLoadPaths() {
        return loadPaths;
    }

    public void setLoadPaths(List<String> loadPaths) {
        this.loadPaths = loadPaths;
    }
    
    /**
     * @see Options.CLI_HELP
     */
    public void setShouldPrintUsage(boolean shouldPrintUsage) {
        this.shouldPrintUsage = shouldPrintUsage;
    }
    
    /**
     * @see Options.CLI_HELP
     */
    public boolean getShouldPrintUsage() {
        return shouldPrintUsage;
    }
    
    /**
     * @see Options.CLI_PROPERTIES
     */
    public void setShouldPrintProperties(boolean shouldPrintProperties) {
        this.shouldPrintProperties = shouldPrintProperties;
    }
    
    /**
     * @see Options.CLI_PROPERTIES
     */
    public boolean getShouldPrintProperties() {
        return shouldPrintProperties;
    }

    public boolean isInlineScript() {
        return hasInlineScript;
    }

    private boolean isSourceFromStdin() {
        return getScriptFileName() == null;
    }

    public void setScriptFileName(String scriptFileName) {
        this.hasScriptArgv = true;
        this.scriptFileName = scriptFileName;
    }

    public String getScriptFileName() {
        return scriptFileName;
    }
    
    /**
     * @see Options.CLI_ASSUME_LOOP
     */
    public void setAssumeLoop(boolean assumeLoop) {
        this.assumeLoop = assumeLoop;
    }

    /**
     * @see Options.CLI_ASSUME_LOOP
     */
    public boolean isAssumeLoop() {
        return assumeLoop;
    }
    
    /**
     * @see Options.CLI_ASSUME_PRINT
     */
    public void setAssumePrinting(boolean assumePrinting) {
        this.assumePrinting = assumePrinting;
    }

    /**
     * @see Options.CLI_ASSUME_PRINT
     */
    public boolean isAssumePrinting() {
        return assumePrinting;
    }
    
    /**
     * @see Options.CLI_PROCESS_LINE_ENDS
     */
    public void setProcessLineEnds(boolean processLineEnds) {
        this.processLineEnds = processLineEnds;
    }

    /**
     * @see Options.CLI_PROCESS_LINE_ENDS
     */
    public boolean isProcessLineEnds() {
        return processLineEnds;
    }
    
    /**
     * @see Options.CLI_AUTOSPLIT
     */
    public void setSplit(boolean split) {
        this.split = split;
    }

    /**
     * @see Options.CLI_AUTOSPLIT
     */
    public boolean isSplit() {
        return split;
    }
    
    /**
     * @see Options.CLI_WARNING_LEVEL
     */
    public Verbosity getVerbosity() {
        return verbosity;
    }
    
    /**
     * @see Options.CLI_WARNING_LEVEL
     */
    public void setVerbosity(Verbosity verbosity) {
        this.verbosity = verbosity;
    }

    /**
     * @see Options.CLI_VERBOSE
     */
    public boolean isVerbose() {
        return verbosity == Verbosity.TRUE;
    }

    /**
     * @see Options.CLI_DEBUG
     */
    public boolean isDebug() {
        return debug;
    }

    /**
     * @see Options.CLI_DEBUG
     */
    public void setDebug(boolean debug) {
        this.debug = debug;
    }
    
    /**
     * @see Options.CLI_PARSER_DEBUG
     */
    public boolean isParserDebug() {
        return parserDebug;
    }
    
    /**
     * @see Options.CLI_PARSER_DEBUG
     */
    public void setParserDebug(boolean parserDebug) {
        this.parserDebug = parserDebug;
    }
    
    /**
     * @see Options.CLI_PARSER_DEBUG
     */
    public boolean getParserDebug() {
        return parserDebug;
    }

    /**
     * @see Options.CLI_VERSION
     */
    public void setShowVersion(boolean showVersion) {
        this.showVersion = showVersion;
    }

    /**
     * @see Options.CLI_VERSION
     */
    public boolean isShowVersion() {
        return showVersion;
    }
    
    /**
     * @see Options.CLI_BYTECODE
     */
    public void setShowBytecode(boolean showBytecode) {
        this.showBytecode = showBytecode;
    }
    
    /**
     * @see Options.CLI_BYTECODE
     */
    public boolean isShowBytecode() {
        return showBytecode;
    }

    /**
     * @see Options.CLI_COPYRIGHT
     */
    public void setShowCopyright(boolean showCopyright) {
        this.showCopyright = showCopyright;
    }

    /**
     * @see Options.CLI_COPYRIGHT
     */
    public boolean isShowCopyright() {
        return showCopyright;
    }
    
    public void setShouldRunInterpreter(boolean shouldRunInterpreter) {
        this.shouldRunInterpreter = shouldRunInterpreter;
    }
    
    public boolean getShouldRunInterpreter() {
        return shouldRunInterpreter && (hasScriptArgv || !showVersion);
    }
    
    /**
     * @see Options.CLI_CHECK_SYNTAX
     */
    public void setShouldCheckSyntax(boolean shouldSetSyntax) {
        this.shouldCheckSyntax = shouldSetSyntax;
    }

    /**
     * @see Options.CLI_CHECK_SYNTAX
     */
    public boolean getShouldCheckSyntax() {
        return shouldCheckSyntax;
    }
    
    /**
     * @see Options.CLI_AUTOSPLIT_SEPARATOR
     */
    public void setInputFieldSeparator(String inputFieldSeparator) {
        this.inputFieldSeparator = inputFieldSeparator;
    }

    /**
     * @see Options.CLI_AUTOSPLIT_SEPARATOR
     */
    public String getInputFieldSeparator() {
        return inputFieldSeparator;
    }

    /**
     * @see Options.CLI_KCODE
     */
    public KCode getKCode() {
        return kcode;
    }

    /**
     * @see Options.CLI_KCODE
     */
    public void setKCode(KCode kcode) {
        this.kcode = kcode;
    }
    
    /**
     * @see Options.CLI_ENCODING_INTERNAL
     */
    public void setInternalEncoding(String internalEncoding) {
        this.internalEncoding = internalEncoding;
    }

    /**
     * @see Options.CLI_ENCODING_INTERNAL
     */
    public String getInternalEncoding() {
        return internalEncoding;
    }
    
    /**
     * @see Options.CLI_ENCODING_EXTERNAL
     */
    public void setExternalEncoding(String externalEncoding) {
        this.externalEncoding = externalEncoding;
    }

    /**
     * @see Options.CLI_ENCODING_EXTERNAL
     */
    public String getExternalEncoding() {
        return externalEncoding;
    }

    /**
     * @see Options.CLI_ENCODING_SOURCE
     */
    public void setSourceEncoding(String sourceEncoding) {
        this.sourceEncoding = sourceEncoding;
    }

    /**
     * @see Options.CLI_ENCODING_SOURCE
     */
    public String getSourceEncoding() {
        return sourceEncoding;
    }
    
    /**
     * @see Options.CLI_RECORD_SEPARATOR
     */
    public void setRecordSeparator(String recordSeparator) {
        this.recordSeparator = recordSeparator;
    }

    /**
     * @see Options.CLI_RECORD_SEPARATOR
     */
    public String getRecordSeparator() {
        return recordSeparator;
    }

    public int getSafeLevel() {
        return 0;
    }

    public ClassCache getClassCache() {
        return classCache;
    }
    
    /**
     * @see Options.CLI_BACKUP_EXTENSION
     */
    public void setInPlaceBackupExtension(String inPlaceBackupExtension) {
        this.inPlaceBackupExtension = inPlaceBackupExtension;
    }

    /**
     * @see Options.CLI_BACKUP_EXTENSION
     */
    public String getInPlaceBackupExtension() {
        return inPlaceBackupExtension;
    }

    public void setClassCache(ClassCache classCache) {
        this.classCache = classCache;
    }

    public Map getOptionGlobals() {
        return optionGlobals;
    }
    
    public boolean isManagementEnabled() {
        return managementEnabled;
    }
    
    public Set getExcludedMethods() {
        return excludedMethods;
    }

    public boolean isArgvGlobalsOn() {
        return argvGlobalsOn;
    }

    public void setArgvGlobalsOn(boolean argvGlobalsOn) {
        this.argvGlobalsOn = argvGlobalsOn;
    }

    public String getThreadDumpSignal() {
        return threadDumpSignal;
    }

    public boolean isHardExit() {
        return hardExit;
    }

    public void setHardExit(boolean hardExit) {
        this.hardExit = hardExit;
    }

    /**
     * @see Options.CLI_PROFILING_MODE
     */
    public boolean isProfiling() {
        return profilingMode != ProfilingMode.OFF;
    }
    
    /**
     * @see Options.CLI_PROFILING_MODE
     */
    public boolean isProfilingEntireRun() {
        return profilingMode != ProfilingMode.OFF && profilingMode != ProfilingMode.API;
    }
    
    /**
     * @see Options.CLI_PROFILING_MODE
     */
    public void setProfilingMode(ProfilingMode profilingMode) {
        this.profilingMode = profilingMode;
    }

    /**
     * @see Options.CLI_PROFILING_MODE
     */
    public ProfilingMode getProfilingMode() {
        return profilingMode;
    }

    public void setProfileOutput(ProfileOutput output) {
        this.profileOutput = output;
    }

    public ProfileOutput getProfileOutput() {
        return profileOutput;
    }

    public boolean hasShebangLine() {
        return hasShebangLine;
    }

    public void setHasShebangLine(boolean hasShebangLine) {
        this.hasShebangLine = hasShebangLine;
    }

    /**
     * @see Options.CLI_RUBYGEMS_ENABLE
     */
    public boolean isDisableGems() {
        return disableGems;
    }

    /**
     * @see Options.CLI_RUBYGEMS_ENABLE
     */
    public void setDisableGems(boolean dg) {
        this.disableGems = dg;
    }

    /**
     * @see Options.BACKTRACE_STYLE
     */
    public TraceType getTraceType() {
        return traceType;
    }

    /**
     * @see Options.BACKTRACE_STYLE
     */
    public void setTraceType(TraceType traceType) {
        this.traceType = traceType;
    }

    public void setHasScriptArgv(boolean argvRemains) {
        hasScriptArgv = argvRemains;
    }
    
    public boolean getHasScriptArgv() {
        return hasScriptArgv;
    }
    
    /**
     * Whether to mask .java lines in the Ruby backtrace, as MRI does for C calls.
     *
     * @see Options.BACKTRACE_MASK
     * 
     * @return true if masking; false otherwise
     */
    public boolean getBacktraceMask() {
        return backtraceMask;
    }

    /**
     * Set whether to mask .java lines in the Ruby backtrace.
     *
     * @see Options.BACKTRACE_MASK
     * 
     * @param backtraceMask true to mask; false otherwise
     */
    public void setBacktraceMask(boolean backtraceMask) {
        this.backtraceMask = backtraceMask;
    }
    
    /**
     * Set whether native code is enabled for this config.
     * 
     * @see Options.NATIVE_ENABLED
     * 
     * @param b new value indicating whether native code is enabled
     */
    public void setNativeEnabled(boolean b) {
        _nativeEnabled = false;
    }
    
    /**
     * Get whether native code is enabled for this config.
     * 
     * @see Options.NATIVE_ENABLED
     * 
     * @return true if native code is enabled; false otherwise.
     */
    public boolean isNativeEnabled() {
        return _nativeEnabled;
    }
    
    /**
     * @see Options.CLI_STRIP_HEADER
     */
    public void setXFlag(boolean xFlag) {
        this.xFlag = xFlag;
    }

    /**
     * @see Options.CLI_STRIP_HEADER
     */
    public boolean isXFlag() {
        return xFlag;
    }
    
    /**
     * True if colorized backtraces are enabled. False otherwise.
     * 
     * @see Options.BACKTRACE_COLOR
     */
    public boolean getBacktraceColor() {
        return backtraceColor;
    }
    
    /**
     * Set to true to enable colorized backtraces.
     * 
     * @see Options.BACKTRACE_COLORR
     */
    public void setBacktraceColor(boolean backtraceColor) {
        this.backtraceColor = backtraceColor;
    }
    
    /**
     * Whether to use a single global lock for requires.
     * 
     * @see Options.GLOBAL_REQUIRE_LOCK
     */
    public boolean isGlobalRequireLock() {
        return globalRequireLock;
    }
    
    /**
     * Set whether to use a single global lock for requires.
     * 
     * @see Options.GLOBAL_REQUIRE_LOCK
     */
    public void setGlobalRequireLock(boolean globalRequireLock) {
        this.globalRequireLock = globalRequireLock;
    }

    /**
     * Set whether the JIT compiler should run in a background thread (Executor-based).
     * 
     * @see Options.JIT_BACKGROUND
     *
     * @param jitBackground whether to run the JIT compiler in a background thread
     */
    public void setJitBackground(boolean jitBackground) {
        this.jitBackground = jitBackground;
    }

    /**
     * Get whether the JIT compiler will run in a background thread.
     * 
     * @see Options.JIT_BACKGROUND
     *
     * @return whether the JIT compiler will run in a background thread
     */
    public boolean getJitBackground() {
        return jitBackground;
    }

    /**
     * Set whether to load and setup bundler on startup.
     * 
     * @see Options.CLI_LOAD_GEMFILE
     */
    public void setLoadGemfile(boolean loadGemfile) {
        this.loadGemfile = loadGemfile;
    }

    /**
     * Whether to load and setup bundler on startup.
     * 
     * @see Options.CLI_LOAD_GEMFILE
     */
    public boolean getLoadGemfile() {
        return loadGemfile;
    }

    /**
     * Set the maximum number of methods to consider when profiling.
     * 
     * @see Options.PROFILE_MAX_METHODS
     */
    public void setProfileMaxMethods(int profileMaxMethods) {
        this.profileMaxMethods = profileMaxMethods;
    }

    /**
     * Get the maximum number of methods to consider when profiling.
     * 
     * @see Options.PROFILE_MAX_METHODS
     */
    public int getProfileMaxMethods() {
        return profileMaxMethods;
    }
    
    /**
     * Set whether Kernel#gsub should be defined
     */
    public void setKernelGsubDefined(boolean setDefineKernelGsub) {
        this.kernelGsubDefined = setDefineKernelGsub;
    }
    
    /**
     * Get Kernel#gsub is defined or not
     */
    public boolean getKernelGsubDefined() {
        return kernelGsubDefined;
    }
    
    /**
     * get whether IPv4 is preferred
     * 
     * @see Options.PREFER_IPV4
     */
    public boolean getIPv4Preferred() {
        return preferIPv4;
    }

    /**
     * get whether uppercase package names will be honored
     */
    public boolean getAllowUppercasePackageNames() {
        return allowUppercasePackageNames;
    }

    /**
     * set whether uppercase package names will be honored
     */
    public void setAllowUppercasePackageNames(boolean allow) {
        allowUppercasePackageNames = allow;
    }
    
    ////////////////////////////////////////////////////////////////////////////
    // Configuration fields.
    ////////////////////////////////////////////////////////////////////////////
    
    /**
     * Indicates whether the script must be extracted from script source
     */
    private boolean xFlag = Options.CLI_STRIP_HEADER.load();

    /**
     * Indicates whether the script has a shebang line or not
     */
    private boolean hasShebangLine;
    private InputStream input          = System.in;
    private PrintStream output         = System.out;
    private PrintStream error          = System.err;
    private Profile profile            = Profile.DEFAULT;
    private boolean objectSpaceEnabled = Options.OBJECTSPACE_ENABLED.load();
    private boolean siphashEnabled     = Options.SIPHASH_ENABLED.load();

    private CompileMode compileMode = CompileMode.JIT;
    private boolean runRubyInProcess   = true;
    private String currentDirectory;

    /** Environment variables; defaults to System.getenv() in constructor */
    private Map environment;
    private String[] argv = {};

    private final boolean jitLogging;
    private final boolean jitDumping;
    private final boolean jitLoggingVerbose;
    private int jitLogEvery;
    private int jitThreshold;
    private int jitMax;
    private int jitMaxSize;

    private String internalEncoding = Options.CLI_ENCODING_INTERNAL.load();
    private String externalEncoding = Options.CLI_ENCODING_EXTERNAL.load();
    private String sourceEncoding = Options.CLI_ENCODING_SOURCE.load();

    private ProfilingMode profilingMode = Options.CLI_PROFILING_MODE.load();
    private ProfileOutput profileOutput = new ProfileOutput(System.err);
    
    private ClassLoader contextLoader = Thread.currentThread().getContextClassLoader();
    private ClassLoader loader = contextLoader == null ? RubyInstanceConfig.class.getClassLoader() : contextLoader;

    private ClassCache<Script> classCache;

    // from CommandlineParser
    private List<String> loadPaths = new ArrayList<String>();
    private Set<String> excludedMethods = new HashSet<String>();
    private StringBuffer inlineScript = new StringBuffer();
    private boolean hasInlineScript = false;
    private String scriptFileName = null;
    private Collection<String> requiredLibraries = new LinkedHashSet<String>();
    private boolean argvGlobalsOn = false;
    private boolean assumeLoop = Options.CLI_ASSUME_LOOP.load();
    private boolean assumePrinting = Options.CLI_ASSUME_PRINT.load();
    private Map optionGlobals = new HashMap();
    private boolean processLineEnds = Options.CLI_PROCESS_LINE_ENDS.load();
    private boolean split = Options.CLI_AUTOSPLIT.load();
    private Verbosity verbosity = Options.CLI_WARNING_LEVEL.load();
    private boolean debug = Options.CLI_DEBUG.load();
    private boolean showVersion = Options.CLI_VERSION.load();
    private boolean showBytecode = Options.CLI_BYTECODE.load();
    private boolean showCopyright = Options.CLI_COPYRIGHT.load();
    private boolean shouldRunInterpreter = true;
    private boolean shouldPrintUsage = Options.CLI_HELP.load();
    private boolean shouldPrintProperties=Options.CLI_PROPERTIES.load();
    private boolean dumpConfig=false;
    private KCode kcode = Options.CLI_KCODE.load();
    private String recordSeparator = Options.CLI_RECORD_SEPARATOR.load();
    private boolean shouldCheckSyntax = Options.CLI_CHECK_SYNTAX.load();
    private String inputFieldSeparator = Options.CLI_AUTOSPLIT_SEPARATOR.load();
    private boolean managementEnabled = false;
    private String inPlaceBackupExtension = Options.CLI_BACKUP_EXTENSION.load();
    private boolean parserDebug = false;
    private String threadDumpSignal = null;
    private boolean hardExit = false;
    private boolean disableGems = !Options.CLI_RUBYGEMS_ENABLE.load();
    private boolean updateNativeENVEnabled = true;
    private boolean kernelGsubDefined;
    private boolean hasScriptArgv = false;
    private boolean preferIPv4 = Options.PREFER_IPV4.load();

    private String jrubyHome;
    
    /**
     * Whether native code is enabled for this configuration.
     */
    private boolean _nativeEnabled = NATIVE_ENABLED;

    private TraceType traceType =
            TraceType.traceTypeFor(Options.BACKTRACE_STYLE.load());

    private boolean backtraceMask = Options.BACKTRACE_MASK.load();
    
    private boolean backtraceColor = Options.BACKTRACE_COLOR.load();

    private LoadServiceCreator creator = LoadServiceCreator.DEFAULT;
    
    private boolean globalRequireLock = Options.GLOBAL_REQUIRE_LOCK.load();

    private boolean jitBackground = Options.JIT_BACKGROUND.load();

    private boolean loadGemfile = Options.CLI_LOAD_GEMFILE.load();

    private int profileMaxMethods = Options.PROFILE_MAX_METHODS.load();

    private boolean allowUppercasePackageNames = Options.JI_UPPER_CASE_PACKAGE_NAME_ALLOWED.load();
    
    ////////////////////////////////////////////////////////////////////////////
    // Support classes, etc.
    ////////////////////////////////////////////////////////////////////////////
    
    public enum Verbosity { NIL, FALSE, TRUE }

    public static interface LoadServiceCreator {
        LoadService create(Ruby runtime);

        LoadServiceCreator DEFAULT = new LoadServiceCreator() {
                public LoadService create(Ruby runtime) {
                    return new LoadService(runtime);
                }
            };
    }

    public enum ProfilingMode {
		OFF, API, FLAT, GRAPH, HTML, JSON
	}

    public enum CompileMode {
        JIT, FORCE, FORCEIR, OFF, OFFIR, TRUFFLE;

        public boolean shouldPrecompileCLI() {
            switch (this) {
            case JIT: case FORCE: case FORCEIR:
                return true;
            }
            return false;
        }

        public boolean shouldJIT() {
            switch (this) {
            case JIT: case FORCE: case FORCEIR:
                return true;
            }
            return false;
        }

        public boolean shouldPrecompileAll() {
            return this == FORCE;
        }
    }
    
    ////////////////////////////////////////////////////////////////////////////
    // Static configuration fields, used as defaults for new JRuby instances.
    ////////////////////////////////////////////////////////////////////////////
    
    /**
     * The version to use for generated classes. Set to current JVM version by default
     */
    public static final int JAVA_VERSION = initGlobalJavaVersion();
    
    /**
     * The number of lines at which a method, class, or block body is split into
     * chained methods (to dodge 64k method-size limit in JVM).
     */
    public static final int CHAINED_COMPILE_LINE_COUNT = Options.COMPILE_CHAINSIZE.load();

    /**
     * Enable compiler peephole optimizations.
     *
     * Set with the <tt>jruby.compile.peephole</tt> system property.
     */
    public static final boolean PEEPHOLE_OPTZ = Options.COMPILE_PEEPHOLE.load();

    /**
     * Enable compiler "noguards" optimizations.
     *
     * Set with the <tt>jruby.compile.noguards</tt> system property.
     */
    public static boolean NOGUARDS_COMPILE_ENABLED = Options.COMPILE_NOGUARDS.load();

    /**
     * Enable compiler "fastest" set of optimizations.
     *
     * Set with the <tt>jruby.compile.fastest</tt> system property.
     */
    public static boolean FASTEST_COMPILE_ENABLED = Options.COMPILE_FASTEST.load();

    /**
     * Enable fast operator compiler optimizations.
     *
     * Set with the <tt>jruby.compile.fastops</tt> system property.
     */
    public static boolean FASTOPS_COMPILE_ENABLED
            = FASTEST_COMPILE_ENABLED || Options.COMPILE_FASTOPS.load();

    /**
     * Enable "threadless" compile.
     *
     * Set with the <tt>jruby.compile.threadless</tt> system property.
     */
    public static boolean THREADLESS_COMPILE_ENABLED
            = FASTEST_COMPILE_ENABLED || Options.COMPILE_THREADLESS.load();

    /**
     * Enable "fast send" compiler optimizations.
     *
     * Set with the <tt>jruby.compile.fastsend</tt> system property.
     */
    public static boolean FASTSEND_COMPILE_ENABLED
            = FASTEST_COMPILE_ENABLED || Options.COMPILE_FASTSEND.load();

    /**
     * Enable lazy handles optimizations.
     *
     * Set with the <tt>jruby.compile.lazyHandles</tt> system property.
     */
    public static boolean LAZYHANDLES_COMPILE = Options.COMPILE_LAZYHANDLES.load();

    /**
     * Enable fast multiple assignment optimization.
     *
     * Set with the <tt>jruby.compile.fastMasgn</tt> system property.
     */
    public static boolean FAST_MULTIPLE_ASSIGNMENT = Options.COMPILE_FASTMASGN.load();

    /**
     * Enable a thread pool. Each Ruby thread will be mapped onto a thread from this pool.
     *
     * Set with the <tt>jruby.thread.pool.enabled</tt> system property.
     */
    public static final boolean POOLING_ENABLED = false;

    /**
     * Maximum thread pool size (integer, default Integer.MAX_VALUE).
     *
     * Set with the <tt>jruby.thread.pool.max</tt> system property.
     */
    public static final int POOL_MAX = Options.THREADPOOL_MAX.load();
    /**
     * Minimum thread pool size (integer, default 0).
     *
     * Set with the <tt>jruby.thread.pool.min</tt> system property.
     */
    public static final int POOL_MIN = Options.THREADPOOL_MIN.load();
    /**
     * Thread pool time-to-live in seconds.
     *
     * Set with the <tt>jruby.thread.pool.max</tt> system property.
     */
    public static final int POOL_TTL = Options.THREADPOOL_TTL.load();
    /**
     * Fiber thread pool time-to-live in seconds.
     *
     * Set with the <tt>jruby.fiber.thread.pool.max</tt> system property.
     */
    public static final int FIBER_POOL_TTL = Options.FIBER_THREADPOOL_TTL.load();

    /**
     * Enable use of the native Java version of the 'net/protocol' library.
     *
     * Set with the <tt>jruby.thread.pool.max</tt> system property.
     */
    public static final boolean NATIVE_NET_PROTOCOL = Options.NATIVE_NET_PROTOCOL.load();

    /**
     * Enable tracing of method calls.
     *
     * Set with the <tt>jruby.debug.fullTrace</tt> system property.
     */
    public static boolean FULL_TRACE_ENABLED = Options.DEBUG_FULLTRACE.load();

    /**
     * Comma-separated list of methods to exclude from JIT compilation.
     * Specify as "Module", "Module#method" or "method".
     *
     * Set with the <tt>jruby.jit.exclude</tt> system property.
     */
    public static final String COMPILE_EXCLUDE = Options.JIT_EXCLUDE.load();

    /**
     * Indicates the global default for whether native code is enabled. Default
     * is true. This value is used to default new runtime configurations.
     *
     * Set with the <tt>jruby.native.enabled</tt> system property.
     */
    public static final boolean NATIVE_ENABLED = Options.NATIVE_ENABLED.load();

    @Deprecated
    public final static boolean CEXT_ENABLED = false;

    /**
     * Whether to reify (pre-compile and generate) a Java class per Ruby class.
     *
     * Set with the <tt>jruby.reify.classes</tt> system property.
     */
    public static final boolean REIFY_RUBY_CLASSES = Options.REIFY_CLASSES.load();

    /**
     * Log errors that occur during reification.
     *
     * Set with the <tt>jruby.reify.logErrors</tt> system property.
     */
    public static final boolean REIFY_LOG_ERRORS = Options.REIFY_LOGERRORS.load();

    /**
     * Whether to use a custom-generated handle for Java methods instead of
     * reflection.
     *
     * Set with the <tt>jruby.java.handles</tt> system property.
     */
    public static final boolean USE_GENERATED_HANDLES = Options.JAVA_HANDLES.load();

    /**
     * Turn on debugging of the load service (requires and loads).
     *
     * Set with the <tt>jruby.debug.loadService</tt> system property.
     */
    public static final boolean DEBUG_LOAD_SERVICE = Options.DEBUG_LOADSERVICE.load();

    /**
     * Turn on timings of the load service (requires and loads).
     *
     * Set with the <tt>jruby.debug.loadService.timing</tt> system property.
     */
    public static final boolean DEBUG_LOAD_TIMINGS = Options.DEBUG_LOADSERVICE_TIMING.load();

    /**
     * Turn on debugging of subprocess launching.
     *
     * Set with the <tt>jruby.debug.launch</tt> system property.
     */
    public static final boolean DEBUG_LAUNCHING = Options.DEBUG_LAUNCH.load();

    /**
     * Turn on debugging of script resolution with "-S".
     *
     * Set with the <tt>jruby.debug.scriptResolution</tt> system property.
     */
    public static final boolean DEBUG_SCRIPT_RESOLUTION = Options.DEBUG_SCRIPTRESOLUTION.load();

    public static final boolean DEBUG_PARSER = Options.DEBUG_PARSER.load();

    public static final boolean JUMPS_HAVE_BACKTRACE = Options.JUMP_BACKTRACE.load();

    public static final boolean JIT_CACHE_ENABLED = Options.JIT_CACHE.load();

    public static final String JIT_CODE_CACHE = Options.JIT_CODECACHE.load();

    public static final boolean REFLECTED_HANDLES = Options.REFLECTED_HANDLES.load();

    public static final boolean NO_UNWRAP_PROCESS_STREAMS = Options.PROCESS_NOUNWRAP.load();

    public static final boolean INTERFACES_USE_PROXY = Options.INTERFACES_USEPROXY.load();

    public static final boolean JIT_LOADING_DEBUG = Options.JIT_DEBUG.load();

    public static final boolean CAN_SET_ACCESSIBLE = Options.JI_SETACCESSIBLE.load();
<<<<<<< HEAD
    /**
     * In Java integration, allow upper case name for a Java package;
     * e.g., com.example.UpperCase.Class
     */
    @Deprecated
    public static final boolean UPPER_CASE_PACKAGE_NAME_ALLOWED = Options.JI_UPPER_CASE_PACKAGE_NAME_ALLOWED.load();
    
    
    public static final boolean USE_INVOKEDYNAMIC = Options.COMPILE_INVOKEDYNAMIC.load();
    
    // max times an indy call site can fail before it goes to simple IC
    public static final int MAX_FAIL_COUNT = Options.INVOKEDYNAMIC_MAXFAIL.load();
    
    // max polymorphism at a call site to build a chained method handle PIC
    public static final int MAX_POLY_COUNT = Options.INVOKEDYNAMIC_MAXPOLY.load();
    
    // logging of various indy aspects
    public static final boolean LOG_INDY_BINDINGS = Options.INVOKEDYNAMIC_LOG_BINDING.load();
    public static final boolean LOG_INDY_CONSTANTS = Options.INVOKEDYNAMIC_LOG_CONSTANTS.load();
    
    // properties enabling or disabling certain uses of invokedynamic
    public static final boolean INVOKEDYNAMIC_ALL = USE_INVOKEDYNAMIC && Options.INVOKEDYNAMIC_ALL.load();
    public static final boolean INVOKEDYNAMIC_SAFE = USE_INVOKEDYNAMIC && Options.INVOKEDYNAMIC_SAFE.load();
    
    private static final boolean invokedynamicOn = INVOKEDYNAMIC_ALL || INVOKEDYNAMIC_SAFE || USE_INVOKEDYNAMIC;
    
    public static final boolean INVOKEDYNAMIC_INVOCATION = invokedynamicOn && Options.INVOKEDYNAMIC_INVOCATION.load();
    
    private static final boolean invokedynamicInvocation = invokedynamicOn && INVOKEDYNAMIC_INVOCATION;
    
    public static final boolean INVOKEDYNAMIC_INVOCATION_SWITCHPOINT = invokedynamicInvocation && Options.INVOKEDYNAMIC_INVOCATION_SWITCHPOINT.load();
    public static final boolean INVOKEDYNAMIC_INDIRECT = invokedynamicInvocation && Options.INVOKEDYNAMIC_INVOCATION_INDIRECT.load();
    public static final boolean INVOKEDYNAMIC_JAVA = invokedynamicInvocation && Options.INVOKEDYNAMIC_INVOCATION_JAVA.load();
    public static final boolean INVOKEDYNAMIC_ATTR = invokedynamicInvocation && Options.INVOKEDYNAMIC_INVOCATION_ATTR.load();
    public static final boolean INVOKEDYNAMIC_FFI = invokedynamicInvocation && Options.INVOKEDYNAMIC_INVOCATION_FFI.load();
    public static final boolean INVOKEDYNAMIC_FASTOPS = invokedynamicInvocation && Options.INVOKEDYNAMIC_INVOCATION_FASTOPS.load();

    public static final boolean INVOKEDYNAMIC_CACHE = invokedynamicOn && Options.INVOKEDYNAMIC_CACHE.load();
    
    private static final boolean invokedynamicCache = invokedynamicOn && INVOKEDYNAMIC_CACHE;
    
    public static final boolean INVOKEDYNAMIC_CONSTANTS = invokedynamicCache && Options.INVOKEDYNAMIC_CACHE_CONSTANTS.load();
    public static final boolean INVOKEDYNAMIC_LITERALS = invokedynamicCache&& Options.INVOKEDYNAMIC_CACHE_LITERALS.load();
    public static final boolean INVOKEDYNAMIC_IVARS = invokedynamicCache&& Options.INVOKEDYNAMIC_CACHE_IVARS.load();
=======
>>>>>>> b7ea457b
    
    // properties for logging exceptions, backtraces, and caller invocations
    public static final boolean LOG_EXCEPTIONS = Options.LOG_EXCEPTIONS.load();
    public static final boolean LOG_BACKTRACES = Options.LOG_BACKTRACES.load();
    public static final boolean LOG_CALLERS = Options.LOG_CALLERS.load();
    public static final boolean LOG_WARNINGS = Options.LOG_WARNINGS.load();
    
    public static final boolean ERRNO_BACKTRACE = Options.ERRNO_BACKTRACE.load();
    public static final boolean STOPITERATION_BACKTRACE = Options.STOPITERATION_BACKTRACE.load();
    
    public static boolean IR_DEBUG = Options.IR_DEBUG.load();
    public static boolean IR_PROFILE = Options.IR_PROFILE.load();
    public static boolean IR_COMPILER_DEBUG = Options.IR_COMPILER_DEBUG.load();
    public static boolean IR_WRITING = Options.IR_WRITING.load();
    public static boolean IR_READING = Options.IR_READING.load();
    public static boolean IR_READING_DEBUG = Options.IR_READING_DEBUG.load();
    public static boolean IR_WRITING_DEBUG = Options.IR_WRITING_DEBUG.load();
    public static boolean IR_VISUALIZER = Options.IR_VISUALIZER.load();
    public static boolean IR_UNBOXING = Options.IR_UNBOXING.load();
    public static String IR_COMPILER_PASSES = Options.IR_COMPILER_PASSES.load();
    public static String IR_JIT_PASSES = Options.IR_JIT_PASSES.load();
    public static String IR_INLINE_COMPILER_PASSES = Options.IR_INLINE_COMPILER_PASSES.load();
    
    public static final boolean COROUTINE_FIBERS = Options.FIBER_COROUTINES.load();
    
    /**
     * Whether to calculate consistent hashes across JVM instances, or to ensure
     * un-predicatable hash values using SecureRandom.
     *
     * Set with the <tt>jruby.consistent.hashing.enabled</tt> system property.
     */
    public static final boolean CONSISTENT_HASHING_ENABLED = Options.CONSISTENT_HASHING.load();

    private static volatile boolean loadedNativeExtensions = false;
    
    ////////////////////////////////////////////////////////////////////////////
    // Static initializers
    ////////////////////////////////////////////////////////////////////////////
    
    private static int initGlobalJavaVersion() {
        String specVersion = Options.BYTECODE_VERSION.load();
        
        // stack map calculation is failing for some compilation scenarios, so
        // forcing both 1.5 and 1.6 to use 1.5 bytecode for the moment.
        if (specVersion.equals("1.5")) {// || specVersion.equals("1.6")) {
           return Opcodes.V1_5;
        } else if (specVersion.equals("1.6")) {
            return Opcodes.V1_6;
        } else if (specVersion.equals("1.7") || specVersion.equals("1.8")) {
            return Opcodes.V1_7;
        } else {
            throw new RuntimeException("unsupported Java version: " + specVersion);
        }
    }

    @Deprecated
    public void setSafeLevel(int safeLevel) {
    }

    @Deprecated
    public String getInPlaceBackupExtention() {
        return inPlaceBackupExtension;
    }

    @Deprecated
    public String getBasicUsageHelp() {
        return OutputStrings.getBasicUsageHelp();
    }

    @Deprecated
    public String getExtendedHelp() {
        return OutputStrings.getExtendedHelp();
    }

    @Deprecated
    public String getPropertyHelp() {
        return OutputStrings.getPropertyHelp();
    }

    @Deprecated
    public String getVersionString() {
        return OutputStrings.getVersionString();
    }

    @Deprecated
    public String getCopyrightString() {
        return OutputStrings.getCopyrightString();
    }

    @Deprecated
    public Collection<String> requiredLibraries() {
        return requiredLibraries;
    }

    @Deprecated
    public List<String> loadPaths() {
        return loadPaths;
    }

    @Deprecated
    public boolean shouldPrintUsage() {
        return shouldPrintUsage;
    }

    @Deprecated
    public boolean shouldPrintProperties() {
        return shouldPrintProperties;
    }

    @Deprecated
    public Boolean getVerbose() {
        return isVerbose();
    }

    @Deprecated
    public boolean shouldRunInterpreter() {
        return isShouldRunInterpreter();
    }

    @Deprecated
    public boolean isShouldRunInterpreter() {
        return shouldRunInterpreter;
    }
    
    @Deprecated
    public boolean isxFlag() {
        return xFlag;
    }
    
    /**
     * The max count of active methods eligible for JIT-compilation.
     */
    @Deprecated
    public static final int JIT_MAX_METHODS_LIMIT = Constants.JIT_MAX_METHODS_LIMIT;

    /**
     * The max size of JIT-compiled methods (full class size) allowed.
     */
    @Deprecated
    public static final int JIT_MAX_SIZE_LIMIT = Constants.JIT_MAX_SIZE_LIMIT;

    /**
     * The JIT threshold to the specified method invocation count.
     */
    @Deprecated
    public static final int JIT_THRESHOLD = Constants.JIT_THRESHOLD;
    
    /**
     * Default size for chained compilation.
     */
    @Deprecated
    public static final int CHAINED_COMPILE_LINE_COUNT_DEFAULT = Constants.CHAINED_COMPILE_LINE_COUNT_DEFAULT;

    @Deprecated
    public static final boolean nativeEnabled = NATIVE_ENABLED;

    @Deprecated
    public boolean isSamplingEnabled() {
        return false;
    }
    
    @Deprecated
    public void setBenchmarking(boolean benchmarking) {
    }

    @Deprecated
    public boolean isBenchmarking() {
        return false;
    }
<<<<<<< HEAD

    @Deprecated
    public void setCextEnabled(boolean b) {
    }

    @Deprecated
    public boolean isCextEnabled() {
        return false;
    }
=======
    /**
     * In Java integration, allow upper case name for a Java package;
     * e.g., com.example.UpperCase.Class
     */
    @Deprecated
    public static final boolean UPPER_CASE_PACKAGE_NAME_ALLOWED = Options.JI_UPPER_CASE_PACKAGE_NAME_ALLOWED.load();

    @Deprecated public static final boolean USE_INVOKEDYNAMIC = Options.COMPILE_INVOKEDYNAMIC.load();

    // max times an indy call site can fail before it goes to simple IC
    @Deprecated public static final int MAX_FAIL_COUNT = Options.INVOKEDYNAMIC_MAXFAIL.load();

    // max polymorphism at a call site to build a chained method handle PIC
    @Deprecated public static final int MAX_POLY_COUNT = Options.INVOKEDYNAMIC_MAXPOLY.load();

    // logging of various indy aspects
    @Deprecated public static final boolean LOG_INDY_BINDINGS = Options.INVOKEDYNAMIC_LOG_BINDING.load();
    @Deprecated public static final boolean LOG_INDY_CONSTANTS = Options.INVOKEDYNAMIC_LOG_CONSTANTS.load();

    // properties enabling or disabling certain uses of invokedynamic
    @Deprecated public static final boolean INVOKEDYNAMIC_ALL = USE_INVOKEDYNAMIC && Options.INVOKEDYNAMIC_ALL.load();
    @Deprecated public static final boolean INVOKEDYNAMIC_SAFE = USE_INVOKEDYNAMIC && Options.INVOKEDYNAMIC_SAFE.load();

    @Deprecated private static final boolean invokedynamicOn = INVOKEDYNAMIC_ALL || INVOKEDYNAMIC_SAFE || USE_INVOKEDYNAMIC;

    @Deprecated public static final boolean INVOKEDYNAMIC_INVOCATION = invokedynamicOn && Options.INVOKEDYNAMIC_INVOCATION.load();

    @Deprecated private static final boolean invokedynamicInvocation = invokedynamicOn && INVOKEDYNAMIC_INVOCATION;

    @Deprecated public static final boolean INVOKEDYNAMIC_INVOCATION_SWITCHPOINT = invokedynamicInvocation && Options.INVOKEDYNAMIC_INVOCATION_SWITCHPOINT.load();
    @Deprecated public static final boolean INVOKEDYNAMIC_INDIRECT = invokedynamicInvocation && Options.INVOKEDYNAMIC_INVOCATION_INDIRECT.load();
    @Deprecated public static final boolean INVOKEDYNAMIC_JAVA = invokedynamicInvocation && Options.INVOKEDYNAMIC_INVOCATION_JAVA.load();
    @Deprecated public static final boolean INVOKEDYNAMIC_ATTR = invokedynamicInvocation && Options.INVOKEDYNAMIC_INVOCATION_ATTR.load();
    @Deprecated public static final boolean INVOKEDYNAMIC_FASTOPS = invokedynamicInvocation && Options.INVOKEDYNAMIC_INVOCATION_FASTOPS.load();

    @Deprecated public static final boolean INVOKEDYNAMIC_CACHE = invokedynamicOn && Options.INVOKEDYNAMIC_CACHE.load();

    @Deprecated private static final boolean invokedynamicCache = invokedynamicOn && INVOKEDYNAMIC_CACHE;

    @Deprecated public static final boolean INVOKEDYNAMIC_CONSTANTS = invokedynamicCache && Options.INVOKEDYNAMIC_CACHE_CONSTANTS.load();
    @Deprecated public static final boolean INVOKEDYNAMIC_LITERALS = invokedynamicCache&& Options.INVOKEDYNAMIC_CACHE_LITERALS.load();
    @Deprecated public static final boolean INVOKEDYNAMIC_IVARS = invokedynamicCache&& Options.INVOKEDYNAMIC_CACHE_IVARS.load();
>>>>>>> b7ea457b
}<|MERGE_RESOLUTION|>--- conflicted
+++ resolved
@@ -1714,63 +1714,16 @@
     public static final boolean JIT_LOADING_DEBUG = Options.JIT_DEBUG.load();
 
     public static final boolean CAN_SET_ACCESSIBLE = Options.JI_SETACCESSIBLE.load();
-<<<<<<< HEAD
-    /**
-     * In Java integration, allow upper case name for a Java package;
-     * e.g., com.example.UpperCase.Class
-     */
-    @Deprecated
-    public static final boolean UPPER_CASE_PACKAGE_NAME_ALLOWED = Options.JI_UPPER_CASE_PACKAGE_NAME_ALLOWED.load();
-    
-    
-    public static final boolean USE_INVOKEDYNAMIC = Options.COMPILE_INVOKEDYNAMIC.load();
-    
-    // max times an indy call site can fail before it goes to simple IC
-    public static final int MAX_FAIL_COUNT = Options.INVOKEDYNAMIC_MAXFAIL.load();
-    
-    // max polymorphism at a call site to build a chained method handle PIC
-    public static final int MAX_POLY_COUNT = Options.INVOKEDYNAMIC_MAXPOLY.load();
-    
-    // logging of various indy aspects
-    public static final boolean LOG_INDY_BINDINGS = Options.INVOKEDYNAMIC_LOG_BINDING.load();
-    public static final boolean LOG_INDY_CONSTANTS = Options.INVOKEDYNAMIC_LOG_CONSTANTS.load();
-    
-    // properties enabling or disabling certain uses of invokedynamic
-    public static final boolean INVOKEDYNAMIC_ALL = USE_INVOKEDYNAMIC && Options.INVOKEDYNAMIC_ALL.load();
-    public static final boolean INVOKEDYNAMIC_SAFE = USE_INVOKEDYNAMIC && Options.INVOKEDYNAMIC_SAFE.load();
-    
-    private static final boolean invokedynamicOn = INVOKEDYNAMIC_ALL || INVOKEDYNAMIC_SAFE || USE_INVOKEDYNAMIC;
-    
-    public static final boolean INVOKEDYNAMIC_INVOCATION = invokedynamicOn && Options.INVOKEDYNAMIC_INVOCATION.load();
-    
-    private static final boolean invokedynamicInvocation = invokedynamicOn && INVOKEDYNAMIC_INVOCATION;
-    
-    public static final boolean INVOKEDYNAMIC_INVOCATION_SWITCHPOINT = invokedynamicInvocation && Options.INVOKEDYNAMIC_INVOCATION_SWITCHPOINT.load();
-    public static final boolean INVOKEDYNAMIC_INDIRECT = invokedynamicInvocation && Options.INVOKEDYNAMIC_INVOCATION_INDIRECT.load();
-    public static final boolean INVOKEDYNAMIC_JAVA = invokedynamicInvocation && Options.INVOKEDYNAMIC_INVOCATION_JAVA.load();
-    public static final boolean INVOKEDYNAMIC_ATTR = invokedynamicInvocation && Options.INVOKEDYNAMIC_INVOCATION_ATTR.load();
-    public static final boolean INVOKEDYNAMIC_FFI = invokedynamicInvocation && Options.INVOKEDYNAMIC_INVOCATION_FFI.load();
-    public static final boolean INVOKEDYNAMIC_FASTOPS = invokedynamicInvocation && Options.INVOKEDYNAMIC_INVOCATION_FASTOPS.load();
-
-    public static final boolean INVOKEDYNAMIC_CACHE = invokedynamicOn && Options.INVOKEDYNAMIC_CACHE.load();
-    
-    private static final boolean invokedynamicCache = invokedynamicOn && INVOKEDYNAMIC_CACHE;
-    
-    public static final boolean INVOKEDYNAMIC_CONSTANTS = invokedynamicCache && Options.INVOKEDYNAMIC_CACHE_CONSTANTS.load();
-    public static final boolean INVOKEDYNAMIC_LITERALS = invokedynamicCache&& Options.INVOKEDYNAMIC_CACHE_LITERALS.load();
-    public static final boolean INVOKEDYNAMIC_IVARS = invokedynamicCache&& Options.INVOKEDYNAMIC_CACHE_IVARS.load();
-=======
->>>>>>> b7ea457b
-    
+
     // properties for logging exceptions, backtraces, and caller invocations
     public static final boolean LOG_EXCEPTIONS = Options.LOG_EXCEPTIONS.load();
     public static final boolean LOG_BACKTRACES = Options.LOG_BACKTRACES.load();
     public static final boolean LOG_CALLERS = Options.LOG_CALLERS.load();
     public static final boolean LOG_WARNINGS = Options.LOG_WARNINGS.load();
-    
+
     public static final boolean ERRNO_BACKTRACE = Options.ERRNO_BACKTRACE.load();
     public static final boolean STOPITERATION_BACKTRACE = Options.STOPITERATION_BACKTRACE.load();
-    
+
     public static boolean IR_DEBUG = Options.IR_DEBUG.load();
     public static boolean IR_PROFILE = Options.IR_PROFILE.load();
     public static boolean IR_COMPILER_DEBUG = Options.IR_COMPILER_DEBUG.load();
@@ -1783,9 +1736,9 @@
     public static String IR_COMPILER_PASSES = Options.IR_COMPILER_PASSES.load();
     public static String IR_JIT_PASSES = Options.IR_JIT_PASSES.load();
     public static String IR_INLINE_COMPILER_PASSES = Options.IR_INLINE_COMPILER_PASSES.load();
-    
+
     public static final boolean COROUTINE_FIBERS = Options.FIBER_COROUTINES.load();
-    
+
     /**
      * Whether to calculate consistent hashes across JVM instances, or to ensure
      * un-predicatable hash values using SecureRandom.
@@ -1795,14 +1748,14 @@
     public static final boolean CONSISTENT_HASHING_ENABLED = Options.CONSISTENT_HASHING.load();
 
     private static volatile boolean loadedNativeExtensions = false;
-    
+
     ////////////////////////////////////////////////////////////////////////////
     // Static initializers
     ////////////////////////////////////////////////////////////////////////////
-    
+
     private static int initGlobalJavaVersion() {
         String specVersion = Options.BYTECODE_VERSION.load();
-        
+
         // stack map calculation is failing for some compilation scenarios, so
         // forcing both 1.5 and 1.6 to use 1.5 bytecode for the moment.
         if (specVersion.equals("1.5")) {// || specVersion.equals("1.6")) {
@@ -1884,12 +1837,12 @@
     public boolean isShouldRunInterpreter() {
         return shouldRunInterpreter;
     }
-    
+
     @Deprecated
     public boolean isxFlag() {
         return xFlag;
     }
-    
+
     /**
      * The max count of active methods eligible for JIT-compilation.
      */
@@ -1907,7 +1860,7 @@
      */
     @Deprecated
     public static final int JIT_THRESHOLD = Constants.JIT_THRESHOLD;
-    
+
     /**
      * Default size for chained compilation.
      */
@@ -1921,7 +1874,7 @@
     public boolean isSamplingEnabled() {
         return false;
     }
-    
+
     @Deprecated
     public void setBenchmarking(boolean benchmarking) {
     }
@@ -1930,7 +1883,6 @@
     public boolean isBenchmarking() {
         return false;
     }
-<<<<<<< HEAD
 
     @Deprecated
     public void setCextEnabled(boolean b) {
@@ -1940,7 +1892,7 @@
     public boolean isCextEnabled() {
         return false;
     }
-=======
+
     /**
      * In Java integration, allow upper case name for a Java package;
      * e.g., com.example.UpperCase.Class
@@ -1974,6 +1926,7 @@
     @Deprecated public static final boolean INVOKEDYNAMIC_INDIRECT = invokedynamicInvocation && Options.INVOKEDYNAMIC_INVOCATION_INDIRECT.load();
     @Deprecated public static final boolean INVOKEDYNAMIC_JAVA = invokedynamicInvocation && Options.INVOKEDYNAMIC_INVOCATION_JAVA.load();
     @Deprecated public static final boolean INVOKEDYNAMIC_ATTR = invokedynamicInvocation && Options.INVOKEDYNAMIC_INVOCATION_ATTR.load();
+    @Deprecated public static final boolean INVOKEDYNAMIC_FFI = invokedynamicInvocation && Options.INVOKEDYNAMIC_INVOCATION_FFI.load();
     @Deprecated public static final boolean INVOKEDYNAMIC_FASTOPS = invokedynamicInvocation && Options.INVOKEDYNAMIC_INVOCATION_FASTOPS.load();
 
     @Deprecated public static final boolean INVOKEDYNAMIC_CACHE = invokedynamicOn && Options.INVOKEDYNAMIC_CACHE.load();
@@ -1983,5 +1936,4 @@
     @Deprecated public static final boolean INVOKEDYNAMIC_CONSTANTS = invokedynamicCache && Options.INVOKEDYNAMIC_CACHE_CONSTANTS.load();
     @Deprecated public static final boolean INVOKEDYNAMIC_LITERALS = invokedynamicCache&& Options.INVOKEDYNAMIC_CACHE_LITERALS.load();
     @Deprecated public static final boolean INVOKEDYNAMIC_IVARS = invokedynamicCache&& Options.INVOKEDYNAMIC_CACHE_IVARS.load();
->>>>>>> b7ea457b
 }