/***** BEGIN LICENSE BLOCK *****
 * Version: EPL 1.0/GPL 2.0/LGPL 2.1
 *
 * The contents of this file are subject to the Eclipse Public
 * License Version 1.0 (the "License"); you may not use this file
 * except in compliance with the License. You may obtain a copy of
 * the License at http://www.eclipse.org/legal/epl-v10.html
 *
 * Software distributed under the License is distributed on an "AS
 * IS" basis, WITHOUT WARRANTY OF ANY KIND, either express or
 * implied. See the License for the specific language governing
 * rights and limitations under the License.
 *
 * Copyright (C) 2001-2004 Jan Arne Petersen <jpetersen@uni-bonn.de>
 * Copyright (C) 2002-2004 Anders Bengtsson <ndrsbngtssn@yahoo.se>
 * Copyright (C) 2004-2005 Thomas E Enebo <enebo@acm.org>
 * Copyright (C) 2004 Stefan Matthias Aust <sma@3plus4.de>
 *
 * Alternatively, the contents of this file may be used under the terms of
 * either of the GNU General Public License Version 2 or later (the "GPL"),
 * or the GNU Lesser General Public License Version 2.1 or later (the "LGPL"),
 * in which case the provisions of the GPL or the LGPL are applicable instead
 * of those above. If you wish to allow use of your version of this file only
 * under the terms of either the GPL or the LGPL, and not to allow others to
 * use your version of this file under the terms of the EPL, indicate your
 * decision by deleting the provisions above and replace them with the notice
 * and other provisions required by the GPL or the LGPL. If you do not delete
 * the provisions above, a recipient may use your version of this file under
 * the terms of any one of the EPL, the GPL or the LGPL.
 ***** END LICENSE BLOCK *****/
package org.jruby;

import org.jruby.runtime.Arity;
import org.jruby.runtime.ivars.VariableAccessor;
import static org.jruby.util.CodegenUtils.ci;
import static org.jruby.util.CodegenUtils.p;
import static org.jruby.util.CodegenUtils.sig;
import static org.objectweb.asm.Opcodes.ACC_PRIVATE;
import static org.objectweb.asm.Opcodes.ACC_PUBLIC;
import static org.objectweb.asm.Opcodes.ACC_STATIC;
import static org.objectweb.asm.Opcodes.ACC_SUPER;
import static org.objectweb.asm.Opcodes.ACC_VARARGS;

import java.io.IOException;
import java.lang.reflect.Constructor;
import java.lang.reflect.InvocationTargetException;
import java.lang.reflect.Method;
import java.util.ArrayList;
import java.util.Collection;
import java.util.Collections;
import java.util.HashMap;
import java.util.HashSet;
import java.util.Hashtable;
import java.util.Iterator;
import java.util.LinkedHashMap;
import java.util.List;
import java.util.Map;
import java.util.Set;

import org.jruby.anno.JRubyClass;
import org.jruby.anno.JRubyMethod;
import org.jruby.compiler.impl.SkinnyMethodAdapter;
import org.jruby.exceptions.RaiseException;
import org.jruby.internal.runtime.methods.DynamicMethod;
import org.jruby.java.codegen.RealClassGenerator;
import org.jruby.java.codegen.Reified;
import org.jruby.javasupport.Java;
import org.jruby.runtime.Helpers;
import org.jruby.runtime.Block;
import org.jruby.runtime.CallSite;
import org.jruby.runtime.CallType;
import org.jruby.runtime.ClassIndex;
import org.jruby.runtime.MethodIndex;
import org.jruby.runtime.ObjectAllocator;
import org.jruby.runtime.ObjectMarshal;
import org.jruby.runtime.ThreadContext;
import static org.jruby.runtime.Visibility.*;
import org.jruby.runtime.builtin.IRubyObject;
import org.jruby.runtime.callsite.CacheEntry;
import org.jruby.runtime.ivars.VariableAccessorField;
import org.jruby.runtime.ivars.VariableTableManager;
import org.jruby.runtime.marshal.MarshalStream;
import org.jruby.runtime.marshal.UnmarshalStream;
import org.jruby.runtime.opto.Invalidator;
import org.jruby.util.OneShotClassLoader;
import org.jruby.util.ClassDefiningClassLoader;
import org.jruby.util.CodegenUtils;
import org.jruby.util.JavaNameMangler;
import org.jruby.util.collections.WeakHashSet;
import org.jruby.util.log.Logger;
import org.jruby.util.log.LoggerFactory;
import org.objectweb.asm.AnnotationVisitor;
import org.objectweb.asm.ClassWriter;
import org.objectweb.asm.FieldVisitor;

/**
 *
 * @author  jpetersen
 */
@JRubyClass(name="Class", parent="Module")
public class RubyClass extends RubyModule {

    private static final Logger LOG = LoggerFactory.getLogger("RubyClass");

    public static void createClassClass(Ruby runtime, RubyClass classClass) {
        classClass.setClassIndex(ClassIndex.CLASS);
        classClass.setReifiedClass(RubyClass.class);
        classClass.kindOf = new RubyModule.JavaClassKindOf(RubyClass.class);

        classClass.undefineMethod("module_function");
        classClass.undefineMethod("append_features");
        classClass.undefineMethod("prepend_features");
        classClass.undefineMethod("extend_object");

        classClass.defineAnnotatedMethods(RubyClass.class);
    }

    public static final ObjectAllocator CLASS_ALLOCATOR = new ObjectAllocator() {
        public IRubyObject allocate(Ruby runtime, RubyClass klass) {
            RubyClass clazz = new RubyClass(runtime);
            clazz.allocator = ObjectAllocator.NOT_ALLOCATABLE_ALLOCATOR; // Class.allocate object is not allocatable before it is initialized
            return clazz;
        }
    };

    public ObjectAllocator getAllocator() {
        return allocator;
    }

    public void setAllocator(ObjectAllocator allocator) {
        this.allocator = allocator;
    }

    /**
     * Set a reflective allocator that calls a no-arg constructor on the given
     * class.
     *
     * @param cls The class on which to call the default constructor to allocate
     */
    public void setClassAllocator(final Class cls) {
        this.allocator = new ObjectAllocator() {
            public IRubyObject allocate(Ruby runtime, RubyClass klazz) {
                try {
                    RubyBasicObject object = (RubyBasicObject)cls.newInstance();
                    object.setMetaClass(klazz);
                    return object;
                } catch (InstantiationException ie) {
                    throw runtime.newTypeError("could not allocate " + cls + " with default constructor:\n" + ie);
                } catch (IllegalAccessException iae) {
                    throw runtime.newSecurityError("could not allocate " + cls + " due to inaccessible default constructor:\n" + iae);
                }
            }
        };

        this.reifiedClass = cls;
    }

    /**
     * Set a reflective allocator that calls the "standard" Ruby object
     * constructor (Ruby, RubyClass) on the given class.
     *
     * @param cls The class from which to grab a standard Ruby constructor
     */
    public void setRubyClassAllocator(final Class cls) {
        try {
            final Constructor constructor = cls.getConstructor(Ruby.class, RubyClass.class);

            this.allocator = new ObjectAllocator() {
                public IRubyObject allocate(Ruby runtime, RubyClass klazz) {
                    try {
                        return (IRubyObject)constructor.newInstance(runtime, klazz);
                    } catch (InvocationTargetException ite) {
                        throw runtime.newTypeError("could not allocate " + cls + " with (Ruby, RubyClass) constructor:\n" + ite);
                    } catch (InstantiationException ie) {
                        throw runtime.newTypeError("could not allocate " + cls + " with (Ruby, RubyClass) constructor:\n" + ie);
                    } catch (IllegalAccessException iae) {
                        throw runtime.newSecurityError("could not allocate " + cls + " due to inaccessible (Ruby, RubyClass) constructor:\n" + iae);
                    }
                }
            };

            this.reifiedClass = cls;
        } catch (NoSuchMethodException nsme) {
            throw new RuntimeException(nsme);
        }
    }

    /**
     * Set a reflective allocator that calls the "standard" Ruby object
     * constructor (Ruby, RubyClass) on the given class via a static
     * __allocate__ method intermediate.
     *
     * @param cls The class from which to grab a standard Ruby __allocate__
     *            method.
     */
    public void setRubyStaticAllocator(final Class cls) {
        try {
            final Method method = cls.getDeclaredMethod("__allocate__", Ruby.class, RubyClass.class);

            this.allocator = new ObjectAllocator() {
                public IRubyObject allocate(Ruby runtime, RubyClass klazz) {
                    try {
                        return (IRubyObject)method.invoke(null, runtime, klazz);
                    } catch (InvocationTargetException ite) {
                        throw runtime.newTypeError("could not allocate " + cls + " with (Ruby, RubyClass) constructor:\n" + ite);
                    } catch (IllegalAccessException iae) {
                        throw runtime.newSecurityError("could not allocate " + cls + " due to inaccessible (Ruby, RubyClass) constructor:\n" + iae);
                    }
                }
            };

            this.reifiedClass = cls;
        } catch (NoSuchMethodException nsme) {
            throw new RuntimeException(nsme);
        }
    }

    @JRubyMethod(name = "allocate")
    public IRubyObject allocate() {
        if (superClass == null) {
            if(this != runtime.getBasicObject()) {
                throw runtime.newTypeError("can't instantiate uninitialized class");
            }
        }
        IRubyObject obj = allocator.allocate(runtime, this);
        if (obj.getMetaClass().getRealClass() != getRealClass()) {
            throw runtime.newTypeError("wrong instance allocation");
        }
        return obj;
    }

    public CallSite getBaseCallSite(int idx) {
        return baseCallSites[idx];
    }

    public CallSite[] getBaseCallSites() {
        return baseCallSites;
    }

    public CallSite[] getExtraCallSites() {
        return extraCallSites;
    }

    public VariableTableManager getVariableTableManager() {
        return variableTableManager;
    }

    public boolean hasObjectID() {
        return variableTableManager.hasObjectID();
    }

    public Map<String, VariableAccessor> getVariableAccessorsForRead() {
        return variableTableManager.getVariableAccessorsForRead();
    }

    public VariableAccessor getVariableAccessorForWrite(String name) {
        return variableTableManager.getVariableAccessorForWrite(name);
    }

    public VariableAccessor getVariableAccessorForRead(String name) {
        VariableAccessor accessor = getVariableAccessorsForRead().get(name);
        if (accessor == null) accessor = VariableAccessor.DUMMY_ACCESSOR;
        return accessor;
    }

    public VariableAccessorField getObjectIdAccessorField() {
        return variableTableManager.getObjectIdAccessorField();
    }

    public VariableAccessorField getFFIHandleAccessorField() {
        return variableTableManager.getFFIHandleAccessorField();
    }

    public VariableAccessor getFFIHandleAccessorForRead() {
        return variableTableManager.getFFIHandleAccessorForRead();
    }

    public VariableAccessor getFFIHandleAccessorForWrite() {
        return variableTableManager.getFFIHandleAccessorForWrite();
    }

    public VariableAccessorField getObjectGroupAccessorField() {
        return variableTableManager.getObjectGroupAccessorField();
    }

    public VariableAccessor getObjectGroupAccessorForRead() {
        return variableTableManager.getObjectGroupAccessorForRead();
    }

    public VariableAccessor getObjectGroupAccessorForWrite() {
        return variableTableManager.getObjectGroupAccessorForWrite();
    }

    public int getVariableTableSize() {
        return variableTableManager.getVariableTableSize();
    }

    public int getVariableTableSizeWithExtras() {
        return variableTableManager.getVariableTableSizeWithExtras();
    }

    /**
     * Get an array of all the known instance variable names. The offset into
     * the array indicates the offset of the variable's value in the per-object
     * variable array.
     *
     * @return a copy of the array of known instance variable names
     */
    public String[] getVariableNames() {
        return variableTableManager.getVariableNames();
    }

    public Map<String, VariableAccessor> getVariableTableCopy() {
        return new HashMap<String, VariableAccessor>(getVariableAccessorsForRead());
    }

    @Override
    public ClassIndex getNativeClassIndex() {
        return ClassIndex.CLASS;
    }

    @Override
    public boolean isModule() {
        return false;
    }

    @Override
    public boolean isClass() {
        return true;
    }

    @Override
    public boolean isSingleton() {
        return false;
    }

    /** boot_defclass
     * Create an initial Object meta class before Module and Kernel dependencies have
     * squirreled themselves together.
     *
     * @param runtime we need it
     * @return a half-baked meta class for object
     */
    public static RubyClass createBootstrapClass(Ruby runtime, String name, RubyClass superClass, ObjectAllocator allocator) {
        RubyClass obj;

        if (superClass == null ) {  // boot the Object class
            obj = new RubyClass(runtime);
            obj.marshal = DEFAULT_OBJECT_MARSHAL;
        } else {                    // boot the Module and Class classes
            obj = new RubyClass(runtime, superClass);
        }
        obj.setAllocator(allocator);
        obj.setBaseName(name);
        return obj;
    }

    /** separate path for MetaClass and IncludedModuleWrapper construction
     *  (rb_class_boot version for MetaClasses)
     *  no marshal, allocator initialization and addSubclass(this) here!
     */
    protected RubyClass(Ruby runtime, RubyClass superClass, boolean objectSpace) {
        super(runtime, runtime.getClassClass(), objectSpace);
        this.runtime = runtime;

        // Since this path is for included wrappers and singletons, use parent
        // class's realClass and varTableMgr. If the latter is null, create a
        // dummy, since we won't be using it anyway (we're above BasicObject
        // so variable requests won't reach us).
        if (superClass == null) {
            this.realClass = null;
            this.variableTableManager = new VariableTableManager(this);
        } else {
            this.realClass = superClass.realClass;
            if (realClass != null) {
                this.variableTableManager = realClass.variableTableManager;
            } else {
                this.variableTableManager = new VariableTableManager(this);
            }
        }

        setSuperClass(superClass); // this is the only case it might be null here (in MetaClass construction)
    }

    /** used by CLASS_ALLOCATOR (any Class' class will be a Class!)
     *  also used to bootstrap Object class
     */
    protected RubyClass(Ruby runtime) {
        super(runtime, runtime.getClassClass());
        this.runtime = runtime;
        this.realClass = this;
        this.variableTableManager = new VariableTableManager(this);
        setClassIndex(ClassIndex.CLASS);
    }

    /** rb_class_boot (for plain Classes)
     *  also used to bootstrap Module and Class classes
     */
    protected RubyClass(Ruby runtime, RubyClass superClazz) {
        this(runtime);
        setSuperClass(superClazz);
        marshal = superClazz.marshal; // use parent's marshal
        superClazz.addSubclass(this);
        allocator = superClazz.allocator;

        infectBy(superClass);
    }

    /**
     * A constructor which allows passing in an array of supplementary call sites.
     */
    protected RubyClass(Ruby runtime, RubyClass superClazz, CallSite[] extraCallSites) {
        this(runtime);
        setSuperClass(superClazz);
        this.marshal = superClazz.marshal; // use parent's marshal
        superClazz.addSubclass(this);

        this.extraCallSites = extraCallSites;

        infectBy(superClass);
    }

    /**
     * Construct a new class with the given name scoped under Object (global)
     * and with Object as its immediate superclass.
     * Corresponds to rb_class_new in MRI.
     */
    public static RubyClass newClass(Ruby runtime, RubyClass superClass) {
        if (superClass == runtime.getClassClass()) throw runtime.newTypeError("can't make subclass of Class");
        if (superClass.isSingleton()) throw runtime.newTypeError("can't make subclass of virtual class");
        return new RubyClass(runtime, superClass);
    }

    /**
     * A variation on newClass that allow passing in an array of supplementary
     * call sites to improve dynamic invocation.
     */
    public static RubyClass newClass(Ruby runtime, RubyClass superClass, CallSite[] extraCallSites) {
        if (superClass == runtime.getClassClass()) throw runtime.newTypeError("can't make subclass of Class");
        if (superClass.isSingleton()) throw runtime.newTypeError("can't make subclass of virtual class");
        return new RubyClass(runtime, superClass, extraCallSites);
    }

    /**
     * Construct a new class with the given name, allocator, parent class,
     * and containing class. If setParent is true, the class's parent will be
     * explicitly set to the provided parent (rather than the new class just
     * being assigned to a constant in that parent).
     * Corresponds to rb_class_new/rb_define_class_id/rb_name_class/rb_set_class_path
     * in MRI.
     */
    public static RubyClass newClass(Ruby runtime, RubyClass superClass, String name, ObjectAllocator allocator, RubyModule parent, boolean setParent) {
        RubyClass clazz = newClass(runtime, superClass);
        clazz.setBaseName(name);
        clazz.setAllocator(allocator);
        clazz.makeMetaClass(superClass.getMetaClass());
        if (setParent) clazz.setParent(parent);
        parent.setConstant(name, clazz);
        clazz.inherit(superClass);
        return clazz;
    }

    /**
     * A variation on newClass that allows passing in an array of supplementary
     * call sites to improve dynamic invocation performance.
     */
    public static RubyClass newClass(Ruby runtime, RubyClass superClass, String name, ObjectAllocator allocator, RubyModule parent, boolean setParent, CallSite[] extraCallSites) {
        RubyClass clazz = newClass(runtime, superClass, extraCallSites);
        clazz.setBaseName(name);
        clazz.setAllocator(allocator);
        clazz.makeMetaClass(superClass.getMetaClass());
        if (setParent) clazz.setParent(parent);
        parent.setConstant(name, clazz);
        clazz.inherit(superClass);
        return clazz;
    }

    /** rb_make_metaclass
     *
     */
    @Override
    public RubyClass makeMetaClass(RubyClass superClass) {
        if (isSingleton()) { // could be pulled down to RubyClass in future
            MetaClass klass = new MetaClass(runtime, superClass, this); // rb_class_boot
            setMetaClass(klass);

            klass.setMetaClass(klass);
            klass.setSuperClass(getSuperClass().getRealClass().getMetaClass());

            return klass;
        } else {
            return super.makeMetaClass(superClass);
        }
    }

    @Deprecated
    public IRubyObject invoke(ThreadContext context, IRubyObject self, int methodIndex, String name, IRubyObject[] args, CallType callType, Block block) {
        return invoke(context, self, name, args, callType, block);
    }

    public boolean notVisibleAndNotMethodMissing(DynamicMethod method, String name, IRubyObject caller, CallType callType) {
        return !method.isCallableFrom(caller, callType) && !name.equals("method_missing");
    }

    public IRubyObject invoke(ThreadContext context, IRubyObject self, String name,
            CallType callType, Block block) {
        DynamicMethod method = searchMethod(name);
        IRubyObject caller = context.getFrameSelf();
        if (shouldCallMethodMissing(method, name, caller, callType)) {
            return Helpers.callMethodMissing(context, self, method.getVisibility(), name, callType, block);
        }
        return method.call(context, self, this, name, block);
    }

    public IRubyObject finvoke(ThreadContext context, IRubyObject self, String name, Block block) {
        DynamicMethod method = searchMethod(name);
        if (shouldCallMethodMissing(method)) {
            return Helpers.callMethodMissing(context, self, method.getVisibility(), name, CallType.FUNCTIONAL, block);
        }
        return method.call(context, self, this, name, block);
    }

    public IRubyObject invoke(ThreadContext context, IRubyObject self, String name,
            IRubyObject[] args, CallType callType, Block block) {
        assert args != null;
        DynamicMethod method = searchMethod(name);
        IRubyObject caller = context.getFrameSelf();
        if (shouldCallMethodMissing(method, name, caller, callType)) {
            return Helpers.callMethodMissing(context, self, method.getVisibility(), name, callType, args, block);
        }
        return method.call(context, self, this, name, args, block);
    }

    public IRubyObject finvoke(ThreadContext context, IRubyObject self, String name,
            IRubyObject[] args, Block block) {
        assert args != null;
        DynamicMethod method = searchMethod(name);
        if (shouldCallMethodMissing(method)) {
            return Helpers.callMethodMissing(context, self, method.getVisibility(), name, CallType.FUNCTIONAL, args, block);
        }
        return method.call(context, self, this, name, args, block);
    }

    public IRubyObject invoke(ThreadContext context, IRubyObject self, String name,
            IRubyObject arg, CallType callType, Block block) {
        DynamicMethod method = searchMethod(name);
        IRubyObject caller = context.getFrameSelf();
        if (shouldCallMethodMissing(method, name, caller, callType)) {
            return Helpers.callMethodMissing(context, self, method.getVisibility(), name, callType, arg, block);
        }
        return method.call(context, self, this, name, arg, block);
    }

    public IRubyObject finvoke(ThreadContext context, IRubyObject self, String name,
            IRubyObject arg, Block block) {
        DynamicMethod method = searchMethod(name);
        if (shouldCallMethodMissing(method)) {
            return Helpers.callMethodMissing(context, self, method.getVisibility(), name, CallType.FUNCTIONAL, arg, block);
        }
        return method.call(context, self, this, name, arg, block);
    }

    public IRubyObject invoke(ThreadContext context, IRubyObject self, String name,
            IRubyObject arg0, IRubyObject arg1, CallType callType, Block block) {
        DynamicMethod method = searchMethod(name);
        IRubyObject caller = context.getFrameSelf();
        if (shouldCallMethodMissing(method, name, caller, callType)) {
            return Helpers.callMethodMissing(context, self, method.getVisibility(), name, callType, arg0, arg1, block);
        }
        return method.call(context, self, this, name, arg0, arg1, block);
    }

    public IRubyObject finvoke(ThreadContext context, IRubyObject self, String name,
            IRubyObject arg0, IRubyObject arg1, Block block) {
        DynamicMethod method = searchMethod(name);
        if (shouldCallMethodMissing(method)) {
            return Helpers.callMethodMissing(context, self, method.getVisibility(), name, CallType.FUNCTIONAL, arg0, arg1, block);
        }
        return method.call(context, self, this, name, arg0, arg1, block);
    }

    public IRubyObject invoke(ThreadContext context, IRubyObject self, String name,
            IRubyObject arg0, IRubyObject arg1, IRubyObject arg2, CallType callType, Block block) {
        DynamicMethod method = searchMethod(name);
        IRubyObject caller = context.getFrameSelf();
        if (shouldCallMethodMissing(method, name, caller, callType)) {
            return Helpers.callMethodMissing(context, self, method.getVisibility(), name, callType, arg0, arg1, arg2, block);
        }
        return method.call(context, self, this, name, arg0, arg1, arg2, block);
    }

    public IRubyObject finvoke(ThreadContext context, IRubyObject self, String name,
            IRubyObject arg0, IRubyObject arg1, IRubyObject arg2, Block block) {
        DynamicMethod method = searchMethod(name);
        if (shouldCallMethodMissing(method)) {
            return Helpers.callMethodMissing(context, self, method.getVisibility(), name, CallType.FUNCTIONAL, arg0, arg1, arg2, block);
        }
        return method.call(context, self, this, name, arg0, arg1, arg2, block);
    }

    public IRubyObject invoke(ThreadContext context, IRubyObject self, String name,
            CallType callType) {
        DynamicMethod method = searchMethod(name);
        IRubyObject caller = context.getFrameSelf();
        if (shouldCallMethodMissing(method, name, caller, callType)) {
            return Helpers.callMethodMissing(context, self, method.getVisibility(), name, callType, Block.NULL_BLOCK);
        }
        return method.call(context, self, this, name);
    }

    public IRubyObject finvoke(ThreadContext context, IRubyObject self, String name) {
        DynamicMethod method = searchMethod(name);
        if (shouldCallMethodMissing(method)) {
            return Helpers.callMethodMissing(context, self, method.getVisibility(), name, CallType.FUNCTIONAL, Block.NULL_BLOCK);
        }
        return method.call(context, self, this, name);
    }

    /**
     * Safely attempt to invoke the given method name on self, using respond_to? and method_missing as appropriate.
     *
     * MRI: rb_check_funcall
     */
    public IRubyObject finvokeChecked(ThreadContext context, IRubyObject self, String name) {
        return finvokeChecked(context, self, name, IRubyObject.NULL_ARRAY);
    }

    /**
     * Safely attempt to invoke the given method name on self, using respond_to? and method_missing as appropriate.
     *
     * MRI: rb_check_funcall
     */
    public IRubyObject finvokeChecked(ThreadContext context, IRubyObject self, String name, IRubyObject... args) {
        RubyClass klass = self.getMetaClass();
        DynamicMethod me;
        if (!checkFuncallRespondTo(context, self.getMetaClass(), self, name))
            return null;

        me = searchMethod(name);
        if (!checkFuncallCallable(context, me, CallType.FUNCTIONAL, self)) {
            return checkFuncallMissing(context, klass, self, name, args);
        }
        return me.call(context, self, klass, name, args);
    }

    // MRI: check_funcall_exec
    private static IRubyObject checkFuncallExec(ThreadContext context, IRubyObject self, String name, IRubyObject... args) {
        IRubyObject[] newArgs = new IRubyObject[args.length + 1];
        System.arraycopy(args, 0, newArgs, 1, args.length);
        newArgs[0] = context.runtime.newSymbol(name);
        return self.callMethod(context, "method_missing", newArgs);
    }

    // MRI: check_funcall_failed
    private static IRubyObject checkFuncallFailed(ThreadContext context, IRubyObject self, String name, RubyClass expClass, IRubyObject... args) {
        if (self.respondsTo(name)) {
            throw context.runtime.newRaiseException(expClass, name);
        }
        return null;
    }

    /**
     * Check if the method has a custom respond_to? and call it if so with the method ID we're hoping to call.
     *
     * MRI: check_funcall_respond_to
     */
    private static boolean checkFuncallRespondTo(ThreadContext context, RubyClass klass, IRubyObject recv, String mid) {
        Ruby runtime = context.runtime;
        DynamicMethod me = klass.searchMethod("respond_to?");

        // NOTE: isBuiltin here would be NOEX_BASIC in MRI, a flag only added to respond_to?, method_missing, and
        //       respond_to_missing? Same effect, I believe.
        if (me != null && !me.isUndefined() && !me.isBuiltin()) {
            int arityValue = me.getArity().getValue();

            if (arityValue > 2) throw runtime.newArgumentError("respond_to? must accept 1 or 2 arguments (requires " + arityValue + ")");

            IRubyObject result;
            if (arityValue == 1) {
                result = me.call(context, recv, klass, "respond_to?", runtime.newSymbol(mid));
            } else {
                result = me.call(context, recv, klass, "respond_to?", runtime.newSymbol(mid), runtime.getTrue());
            }

            if (!result.isTrue()) return false;
        }
        return true;
    }

    // MRI: check_funcall_callable
    public static boolean checkFuncallCallable(ThreadContext context, DynamicMethod method, CallType callType, IRubyObject self) {
        return rbMethodCallStatus(context, method, callType, self);
    }

    // MRI: rb_method_call_status
    // FIXME: Partial impl because we don't have these "NOEX" flags
    public static boolean rbMethodCallStatus(ThreadContext context, DynamicMethod method, CallType callType, IRubyObject self) {
        return method != null && !method.isUndefined() && method.isCallableFrom(self, callType);
    }

    // MRI: check_funcall_missing
    private static IRubyObject checkFuncallMissing(ThreadContext context, RubyClass klass, IRubyObject self, String method, IRubyObject... args) {
        Ruby runtime = context.runtime;
        if (klass.isMethodBuiltin("method_missing")) {
            return null;
        }
        else {
<<<<<<< HEAD
            IRubyObject oldExc = runtime.getGlobalVariables().get("$!"); // Save $!
            try {
                return checkFuncallExec(context, self, method, args);
            } catch (RaiseException e) {
                IRubyObject ret = checkFuncallFailed(context, self, method, runtime.getNoMethodError(), args);
                runtime.getGlobalVariables().set("$!", oldExc); // restore $!
                return ret;
=======
            final IRubyObject $ex = context.getErrorInfo();
            try {
                return checkFuncallExec(context, self, method, args);
            }
            catch (RaiseException e) {
                context.setErrorInfo($ex); // restore $!
                return checkFuncallFailed(context, self, method, runtime.getNoMethodError(), args);
>>>>>>> e92030e4
            }
        }
    }

    public IRubyObject invoke(ThreadContext context, IRubyObject self, String name,
            IRubyObject[] args, CallType callType) {
        assert args != null;
        DynamicMethod method = searchMethod(name);
        IRubyObject caller = context.getFrameSelf();
        if (shouldCallMethodMissing(method, name, caller, callType)) {
            return Helpers.callMethodMissing(context, self, method.getVisibility(), name, callType, args, Block.NULL_BLOCK);
        }
        return method.call(context, self, this, name, args);
    }

    public IRubyObject finvoke(ThreadContext context, IRubyObject self, String name,
            IRubyObject[] args) {
        assert args != null;
        DynamicMethod method = searchMethod(name);
        if (shouldCallMethodMissing(method)) {
            return Helpers.callMethodMissing(context, self, method.getVisibility(), name, CallType.FUNCTIONAL, args, Block.NULL_BLOCK);
        }
        return method.call(context, self, this, name, args);
    }

    public IRubyObject invoke(ThreadContext context, IRubyObject self, String name,
            IRubyObject arg, CallType callType) {
        DynamicMethod method = searchMethod(name);
        IRubyObject caller = context.getFrameSelf();
        if (shouldCallMethodMissing(method, name, caller, callType)) {
            return Helpers.callMethodMissing(context, self, method.getVisibility(), name, callType, arg, Block.NULL_BLOCK);
        }
        return method.call(context, self, this, name, arg);
    }

    public IRubyObject finvoke(ThreadContext context, IRubyObject self, String name,
            IRubyObject arg) {
        DynamicMethod method = searchMethod(name);
        if (shouldCallMethodMissing(method)) {
            return Helpers.callMethodMissing(context, self, method.getVisibility(), name, CallType.FUNCTIONAL, arg, Block.NULL_BLOCK);
        }
        return method.call(context, self, this, name, arg);
    }

    public IRubyObject invoke(ThreadContext context, IRubyObject self, String name,
            IRubyObject arg0, IRubyObject arg1, CallType callType) {
        DynamicMethod method = searchMethod(name);
        IRubyObject caller = context.getFrameSelf();
        if (shouldCallMethodMissing(method, name, caller, callType)) {
            return Helpers.callMethodMissing(context, self, method.getVisibility(), name, callType, arg0, arg1, Block.NULL_BLOCK);
        }
        return method.call(context, self, this, name, arg0, arg1);
    }

    public IRubyObject finvoke(ThreadContext context, IRubyObject self, String name,
            IRubyObject arg0, IRubyObject arg1) {
        DynamicMethod method = searchMethod(name);
        if (shouldCallMethodMissing(method)) {
            return Helpers.callMethodMissing(context, self, method.getVisibility(), name, CallType.FUNCTIONAL, arg0, arg1, Block.NULL_BLOCK);
        }
        return method.call(context, self, this, name, arg0, arg1);
    }

    public IRubyObject invoke(ThreadContext context, IRubyObject self, String name,
            IRubyObject arg0, IRubyObject arg1, IRubyObject arg2, CallType callType) {
        DynamicMethod method = searchMethod(name);
        IRubyObject caller = context.getFrameSelf();
        if (shouldCallMethodMissing(method, name, caller, callType)) {
            return Helpers.callMethodMissing(context, self, method.getVisibility(), name, callType, arg0, arg1, arg2, Block.NULL_BLOCK);
        }
        return method.call(context, self, this, name, arg0, arg1, arg2);
    }

    public IRubyObject finvoke(ThreadContext context, IRubyObject self, String name,
            IRubyObject arg0, IRubyObject arg1, IRubyObject arg2) {
        DynamicMethod method = searchMethod(name);
        if (shouldCallMethodMissing(method)) {
            return Helpers.callMethodMissing(context, self, method.getVisibility(), name, CallType.FUNCTIONAL, arg0, arg1, arg2, Block.NULL_BLOCK);
        }
        return method.call(context, self, this, name, arg0, arg1, arg2);
    }

    private void dumpReifiedClass(String dumpDir, String javaPath, byte[] classBytes) {
        if (dumpDir != null) {
            if (dumpDir.equals("")) {
                dumpDir = ".";
            }
            java.io.FileOutputStream classStream = null;
            try {
                java.io.File classFile = new java.io.File(dumpDir, javaPath + ".class");
                classFile.getParentFile().mkdirs();
                classStream = new java.io.FileOutputStream(classFile);
                classStream.write(classBytes);
            } catch (IOException io) {
                getRuntime().getWarnings().warn("unable to dump class file: " + io.getMessage());
            } finally {
                if (classStream != null) {
                    try {
                        classStream.close();
                    } catch (IOException ignored) {
                    }
                }
            }
        }
    }

    private void generateMethodAnnotations(Map<Class, Map<String, Object>> methodAnnos, SkinnyMethodAdapter m, List<Map<Class, Map<String, Object>>> parameterAnnos) {
        if (methodAnnos != null && methodAnnos.size() != 0) {
            for (Map.Entry<Class, Map<String, Object>> entry : methodAnnos.entrySet()) {
                m.visitAnnotationWithFields(ci(entry.getKey()), true, entry.getValue());
            }
        }
        if (parameterAnnos != null && parameterAnnos.size() != 0) {
            for (int i = 0; i < parameterAnnos.size(); i++) {
                Map<Class, Map<String, Object>> annos = parameterAnnos.get(i);
                if (annos != null && annos.size() != 0) {
                    for (Iterator<Map.Entry<Class, Map<String, Object>>> it = annos.entrySet().iterator(); it.hasNext();) {
                        Map.Entry<Class, Map<String, Object>> entry = it.next();
                        m.visitParameterAnnotationWithFields(i, ci(entry.getKey()), true, entry.getValue());
                    }
                }
            }
        }
    }

    private boolean shouldCallMethodMissing(DynamicMethod method) {
        return method.isUndefined();
    }
    private boolean shouldCallMethodMissing(DynamicMethod method, String name, IRubyObject caller, CallType callType) {
        return method.isUndefined() || notVisibleAndNotMethodMissing(method, name, caller, callType);
    }

    public IRubyObject invokeInherited(ThreadContext context, IRubyObject self, IRubyObject subclass) {
        DynamicMethod method = getMetaClass().searchMethod("inherited");

        if (method.isUndefined()) {
            return Helpers.callMethodMissing(context, self, method.getVisibility(), "inherited", CallType.FUNCTIONAL, Block.NULL_BLOCK);
        }

        return method.call(context, self, getMetaClass(), "inherited", subclass, Block.NULL_BLOCK);
    }

    /** rb_class_new_instance
    *
    */
    @JRubyMethod(name = "new", omit = true)
    public IRubyObject newInstance(ThreadContext context, Block block) {
        IRubyObject obj = allocate();
        baseCallSites[CS_IDX_INITIALIZE].call(context, obj, obj, block);
        return obj;
    }

    @JRubyMethod(name = "new", omit = true)
    public IRubyObject newInstance(ThreadContext context, IRubyObject arg0, Block block) {
        IRubyObject obj = allocate();
        baseCallSites[CS_IDX_INITIALIZE].call(context, obj, obj, arg0, block);
        return obj;
    }

    @JRubyMethod(name = "new", omit = true)
    public IRubyObject newInstance(ThreadContext context, IRubyObject arg0, IRubyObject arg1, Block block) {
        IRubyObject obj = allocate();
        baseCallSites[CS_IDX_INITIALIZE].call(context, obj, obj, arg0, arg1, block);
        return obj;
    }

    @JRubyMethod(name = "new", omit = true)
    public IRubyObject newInstance(ThreadContext context, IRubyObject arg0, IRubyObject arg1, IRubyObject arg2, Block block) {
        IRubyObject obj = allocate();
        baseCallSites[CS_IDX_INITIALIZE].call(context, obj, obj, arg0, arg1, arg2, block);
        return obj;
    }

    @JRubyMethod(name = "new", rest = true, omit = true)
    public IRubyObject newInstance(ThreadContext context, IRubyObject[] args, Block block) {
        IRubyObject obj = allocate();
        baseCallSites[CS_IDX_INITIALIZE].call(context, obj, obj, args, block);
        return obj;
    }

    /** rb_class_initialize
     *
     */
    @Override
    public IRubyObject initialize(ThreadContext context, Block block) {
        return initialize19(context, block);
    }
<<<<<<< HEAD
        
=======

    @JRubyMethod(compat = RUBY1_8, visibility = PRIVATE)
>>>>>>> e92030e4
    public IRubyObject initialize(ThreadContext context, IRubyObject superObject, Block block) {
        return initialize19(context, superObject, block);
    }
<<<<<<< HEAD
        
    @JRubyMethod(name = "initialize", visibility = PRIVATE)
=======

    @JRubyMethod(name = "initialize", compat = RUBY1_9, visibility = PRIVATE)
>>>>>>> e92030e4
    public IRubyObject initialize19(ThreadContext context, Block block) {
        checkNotInitialized();
        return initializeCommon(context, runtime.getObject(), block, true);
    }
<<<<<<< HEAD
        
    @JRubyMethod(name = "initialize", visibility = PRIVATE)
=======

    @JRubyMethod(name = "initialize", compat = RUBY1_9, visibility = PRIVATE)
>>>>>>> e92030e4
    public IRubyObject initialize19(ThreadContext context, IRubyObject superObject, Block block) {
        checkNotInitialized();
        checkInheritable(superObject);
        return initializeCommon(context, (RubyClass)superObject, block, true);
    }

    private IRubyObject initializeCommon(ThreadContext context, RubyClass superClazz, Block block, boolean ruby1_9 /*callInheritBeforeSuper*/) {
        setSuperClass(superClazz);
        allocator = superClazz.allocator;
        makeMetaClass(superClazz.getMetaClass());

        marshal = superClazz.marshal;

        superClazz.addSubclass(this);

        if (ruby1_9) {
            inherit(superClazz);
            super.initialize(context, block);
        } else {
            super.initialize(context, block);
            inherit(superClazz);
        }

        return this;
    }

    /** rb_class_init_copy
     *
     */
    @JRubyMethod(name = "initialize_copy", required = 1, visibility = PRIVATE)
    @Override
    public IRubyObject initialize_copy(IRubyObject original){
        checkNotInitialized();
        if (original instanceof MetaClass) throw runtime.newTypeError("can't copy singleton class");

        super.initialize_copy(original);
        allocator = ((RubyClass)original).allocator;
        return this;
    }

    protected void setModuleSuperClass(RubyClass superClass) {
        // remove us from old superclass's child classes
        if (this.superClass != null) this.superClass.removeSubclass(this);
        // add us to new superclass's child classes
        superClass.addSubclass(this);
        // update superclass reference
        setSuperClass(superClass);
    }

    public Collection<RubyClass> subclasses(boolean includeDescendants) {
        Set<RubyClass> mySubclasses = subclasses;
        if (mySubclasses != null) {
            Collection<RubyClass> mine = new ArrayList<RubyClass>(mySubclasses);
            if (includeDescendants) {
                for (RubyClass i: mySubclasses) {
                    mine.addAll(i.subclasses(includeDescendants));
                }
            }

            return mine;
        } else {
            return Collections.EMPTY_LIST;
        }
    }

    /**
     * Add a new subclass to the weak set of subclasses.
     *
     * This version always constructs a new set to avoid having to synchronize
     * against the set when iterating it for invalidation in
     * invalidateCacheDescendants.
     *
     * @param subclass The subclass to add
     */
    public synchronized void addSubclass(RubyClass subclass) {
        synchronized (runtime.getHierarchyLock()) {
            Set<RubyClass> oldSubclasses = subclasses;
            if (oldSubclasses == null) subclasses = oldSubclasses = new WeakHashSet<RubyClass>(4);
            oldSubclasses.add(subclass);
        }
    }

    /**
     * Remove a subclass from the weak set of subclasses.
     *
     * @param subclass The subclass to remove
     */
    public synchronized void removeSubclass(RubyClass subclass) {
        synchronized (runtime.getHierarchyLock()) {
            Set<RubyClass> oldSubclasses = subclasses;
            if (oldSubclasses == null) return;

            oldSubclasses.remove(subclass);
        }
    }

    /**
     * Replace an existing subclass with a new one.
     *
     * @param subclass The subclass to remove
     * @param newSubclass The subclass to replace it with
     */
    public synchronized void replaceSubclass(RubyClass subclass, RubyClass newSubclass) {
        synchronized (runtime.getHierarchyLock()) {
            Set<RubyClass> oldSubclasses = subclasses;
            if (oldSubclasses == null) return;

            oldSubclasses.remove(subclass);
            oldSubclasses.add(newSubclass);
        }
    }

    @Override
    public void becomeSynchronized() {
        // make this class and all subclasses sync
        synchronized (getRuntime().getHierarchyLock()) {
            super.becomeSynchronized();
            Set<RubyClass> mySubclasses = subclasses;
            if (mySubclasses != null) for (RubyClass subclass : mySubclasses) {
                subclass.becomeSynchronized();
            }
        }
    }

    /**
     * Invalidate all subclasses of this class by walking the set of all
     * subclasses and asking them to invalidate themselves.
     *
     * Note that this version works against a reference to the current set of
     * subclasses, which could be replaced by the time this iteration is
     * complete. In theory, there may be a path by which invalidation would
     * miss a class added during the invalidation process, but the exposure is
     * minimal if it exists at all. The only way to prevent it would be to
     * synchronize both invalidation and subclass set modification against a
     * global lock, which we would like to avoid.
     */
    @Override
    public void invalidateCacheDescendants() {
        super.invalidateCacheDescendants();

        synchronized (runtime.getHierarchyLock()) {
            Set<RubyClass> mySubclasses = subclasses;
            if (mySubclasses != null) for (RubyClass subclass : mySubclasses) {
                subclass.invalidateCacheDescendants();
            }
        }
    }

    public void addInvalidatorsAndFlush(List<Invalidator> invalidators) {
        // add this class's invalidators to the aggregate
        invalidators.add(methodInvalidator);

        // if we're not at boot time, don't bother fully clearing caches
        if (!runtime.isBootingCore()) cachedMethods.clear();

        // no subclasses, don't bother with lock and iteration
        if (subclasses == null || subclasses.isEmpty()) return;

        // cascade into subclasses
        synchronized (runtime.getHierarchyLock()) {
            Set<RubyClass> mySubclasses = subclasses;
            if (mySubclasses != null) for (RubyClass subclass : mySubclasses) {
                subclass.addInvalidatorsAndFlush(invalidators);
            }
        }
    }

    public Ruby getClassRuntime() {
        return runtime;
    }

    public final RubyClass getRealClass() {
        return realClass;
    }

    @JRubyMethod(name = "inherited", required = 1, visibility = PRIVATE)
    public IRubyObject inherited(ThreadContext context, IRubyObject arg) {
        return runtime.getNil();
    }

    /** rb_class_inherited (reversed semantics!)
     *
     */
    public void inherit(RubyClass superClazz) {
        if (superClazz == null) superClazz = runtime.getObject();

        if (getRuntime().getNil() != null) {
            superClazz.invokeInherited(runtime.getCurrentContext(), superClazz, this);
        }
    }

    /** Return the real super class of this class.
     *
     * rb_class_superclass
     *
     */
    @JRubyMethod(name = "superclass")
    public IRubyObject superclass(ThreadContext context) {
        RubyClass superClazz = superClass;

        if (superClazz == null) {
            if (metaClass == runtime.getBasicObject().getMetaClass()) return runtime.getNil();
            throw runtime.newTypeError("uninitialized class");
        }

        while (superClazz != null && superClazz.isIncluded()) superClazz = superClazz.superClass;

        return superClazz != null ? superClazz : runtime.getNil();
    }

    private void checkNotInitialized() {
        if (superClass != null || this == runtime.getBasicObject()) {
            throw runtime.newTypeError("already initialized class");
        }
    }
    /** rb_check_inheritable
     *
     */
    public static void checkInheritable(IRubyObject superClass) {
        if (!(superClass instanceof RubyClass)) {
            throw superClass.getRuntime().newTypeError("superclass must be a Class (" + superClass.getMetaClass() + " given)");
        }
        if (((RubyClass)superClass).isSingleton()) {
            throw superClass.getRuntime().newTypeError("can't make subclass of virtual class");
        }
    }

    public final ObjectMarshal getMarshal() {
        return marshal;
    }

    public final void setMarshal(ObjectMarshal marshal) {
        this.marshal = marshal;
    }

    public final void marshal(Object obj, MarshalStream marshalStream) throws IOException {
        getMarshal().marshalTo(runtime, obj, this, marshalStream);
    }

    public final Object unmarshal(UnmarshalStream unmarshalStream) throws IOException {
        return getMarshal().unmarshalFrom(runtime, this, unmarshalStream);
    }

    public static void marshalTo(RubyClass clazz, MarshalStream output) throws java.io.IOException {
        output.registerLinkTarget(clazz);
        output.writeString(MarshalStream.getPathFromClass(clazz));
    }

    public static RubyClass unmarshalFrom(UnmarshalStream input) throws java.io.IOException {
        String name = RubyString.byteListToString(input.unmarshalString());
        RubyClass result = UnmarshalStream.getClassFromPath(input.getRuntime(), name);
        input.registerLinkTarget(result);
        return result;
    }

    protected static final ObjectMarshal DEFAULT_OBJECT_MARSHAL = new ObjectMarshal() {
        @Override
        public void marshalTo(Ruby runtime, Object obj, RubyClass type,
                              MarshalStream marshalStream) throws IOException {
            IRubyObject object = (IRubyObject)obj;

            marshalStream.registerLinkTarget(object);
            marshalStream.dumpVariables(object.getVariableList());
        }

        @Override
        public Object unmarshalFrom(Ruby runtime, RubyClass type,
                                    UnmarshalStream unmarshalStream) throws IOException {
            IRubyObject result = type.allocate();

            unmarshalStream.registerLinkTarget(result);

            unmarshalStream.defaultVariablesUnmarshal(result);

            return result;
        }
    };

    /**
     * Whether this class can be reified into a Java class. Currently only objects
     * that descend from Object (or descend from Ruby-based classes that descend
     * from Object) can be reified.
     *
     * @return true if the class can be reified, false otherwise
     */
    public boolean isReifiable() {
        RubyClass realSuper = null;

        // already reified is not reifiable
        if (reifiedClass != null) return false;

        // root classes are not reifiable
        if (superClass == null || (realSuper = superClass.getRealClass()) == null) return false;

        Class reifiedSuper = realSuper.reifiedClass;

        // if super has been reified or is a native class
        if (reifiedSuper != null) {

            // super must be Object, BasicObject, or a reified user class
            return reifiedSuper == RubyObject.class ||
                    reifiedSuper == RubyBasicObject.class ||
                    Reified.class.isAssignableFrom(reifiedSuper);
        } else {
            // non-native, non-reified super; recurse
            return realSuper.isReifiable();
        }
    }

    public void reifyWithAncestors() {
        reifyWithAncestors(null, true);
    }
    public void reifyWithAncestors(String classDumpDir) {
        reifyWithAncestors(classDumpDir, true);
    }
    public void reifyWithAncestors(boolean useChildLoader) {
        reifyWithAncestors(null, useChildLoader);
    }

    /**
     * Reify this class, first reifying all its ancestors. This causes the
     * reified class and all ancestors' reified classes to come into existence,
     * so any future changes will not be reflected.
     *
     * This form also accepts a string argument indicating a path in which to dump
     * the intermediate reified class bytes.
     *
     * @param classDumpDir the path in which to dump reified class bytes
     * @param useChildLoader whether to load the class into its own child classloader
     */
    public void reifyWithAncestors(String classDumpDir, boolean useChildLoader) {
        if (isReifiable()) {
            RubyClass realSuper = getSuperClass().getRealClass();

            if (realSuper.reifiedClass == null) realSuper.reifyWithAncestors(classDumpDir, useChildLoader);
            reify(classDumpDir, useChildLoader);
        }
    }

    private static final boolean DEBUG_REIFY = false;

    public synchronized void reify() {
        reify(null, true);
    }
    public synchronized void reify(String classDumpDir) {
        reify(classDumpDir, true);
    }
    public synchronized void reify(boolean useChildLoader) {
        reify(null, useChildLoader);
    }

    /**
     * Stand up a real Java class for the backing store of this object
     * @param classDumpDir Directory to save reified java class
     */
    public synchronized void reify(String classDumpDir, boolean useChildLoader) {
        // re-check reifiable in case another reify call has jumped in ahead of us
        if (!isReifiable()) return;

        Class reifiedParent = RubyObject.class;

        // calculate an appropriate name, using "Anonymous####" if none is present
        String name;
        if (getBaseName() == null) {
            name = "AnonymousRubyClass__" + id;
        } else {
            name = getName();
        }

        String javaName = "rubyobj." + name.replaceAll("::", ".");
        String javaPath = "rubyobj/" + name.replaceAll("::", "/");
        ClassDefiningClassLoader parentCL;
        Class parentReified = superClass.getRealClass().getReifiedClass();
        if (parentReified == null) {
            throw getClassRuntime().newTypeError("class " + getName() + " parent class is not yet reified");
        }

        if (parentReified.getClassLoader() instanceof OneShotClassLoader) {
            parentCL = (OneShotClassLoader)superClass.getRealClass().getReifiedClass().getClassLoader();
        } else {
            if (useChildLoader) {
                parentCL = new OneShotClassLoader(runtime.getJRubyClassLoader());
            } else {
                parentCL = runtime.getJRubyClassLoader();
            }
        }

        if (superClass.reifiedClass != null) {
            reifiedParent = superClass.reifiedClass;
        }

        Class[] interfaces = Java.getInterfacesFromRubyClass(this);
        String[] interfaceNames = new String[interfaces.length + 1];

        // mark this as a Reified class
        interfaceNames[0] = p(Reified.class);

        // add the other user-specified interfaces
        for (int i = 0; i < interfaces.length; i++) {
            interfaceNames[i + 1] = p(interfaces[i]);
        }

        ClassWriter cw = new ClassWriter(ClassWriter.COMPUTE_FRAMES | ClassWriter.COMPUTE_MAXS);
        cw.visit(RubyInstanceConfig.JAVA_VERSION, ACC_PUBLIC + ACC_SUPER, javaPath, null, p(reifiedParent),
                interfaceNames);

        if (classAnnotations != null && !classAnnotations.isEmpty()) {
            for (Map.Entry<Class,Map<String,Object>> entry : classAnnotations.entrySet()) {
                Class annoType = entry.getKey();
                Map<String,Object> fields = entry.getValue();

                AnnotationVisitor av = cw.visitAnnotation(ci(annoType), true);
                CodegenUtils.visitAnnotationFields(av, fields);
                av.visitEnd();
            }
        }

        // fields to hold Ruby and RubyClass references
        cw.visitField(ACC_STATIC | ACC_PRIVATE, "ruby", ci(Ruby.class), null, null);
        cw.visitField(ACC_STATIC | ACC_PRIVATE, "rubyClass", ci(RubyClass.class), null, null);

        // static initializing method
        SkinnyMethodAdapter m = new SkinnyMethodAdapter(cw, ACC_PUBLIC | ACC_STATIC, "clinit", sig(void.class, Ruby.class, RubyClass.class), null, null);
        m.start();
        m.aload(0);
        m.putstatic(javaPath, "ruby", ci(Ruby.class));
        m.aload(1);
        m.putstatic(javaPath, "rubyClass", ci(RubyClass.class));
        m.voidreturn();
        m.end();

        // standard constructor that accepts Ruby, RubyClass
        m = new SkinnyMethodAdapter(cw, ACC_PUBLIC, "<init>", sig(void.class, Ruby.class, RubyClass.class), null, null);
        m.aload(0);
        m.aload(1);
        m.aload(2);
        m.invokespecial(p(reifiedParent), "<init>", sig(void.class, Ruby.class, RubyClass.class));
        m.voidreturn();
        m.end();

        // no-arg constructor using static references to Ruby and RubyClass
        m = new SkinnyMethodAdapter(cw, ACC_PUBLIC, "<init>", CodegenUtils.sig(void.class), null, null);
        m.aload(0);
        m.getstatic(javaPath, "ruby", ci(Ruby.class));
        m.getstatic(javaPath, "rubyClass", ci(RubyClass.class));
        m.invokespecial(p(reifiedParent), "<init>", sig(void.class, Ruby.class, RubyClass.class));
        m.voidreturn();
        m.end();

        // define fields
        for (Map.Entry<String, Class> fieldSignature : getFieldSignatures().entrySet()) {
            String fieldName = fieldSignature.getKey();
            Class type = fieldSignature.getValue();
            Map<Class, Map<String, Object>> fieldAnnos = getFieldAnnotations().get(fieldName);

            FieldVisitor fieldVisitor = cw.visitField(ACC_PUBLIC, fieldName, ci(type), null, null);

            if (fieldAnnos == null) {
              continue;
            }

            for (Map.Entry<Class, Map<String, Object>> fieldAnno : fieldAnnos.entrySet()) {
                Class annoType = fieldAnno.getKey();
                AnnotationVisitor av = fieldVisitor.visitAnnotation(ci(annoType), true);
                CodegenUtils.visitAnnotationFields(av, fieldAnno.getValue());
            }
            fieldVisitor.visitEnd();
        }

        // gather a list of instance methods, so we don't accidentally make static ones that conflict
        Set<String> instanceMethods = new HashSet<String>();

        // define instance methods
        for (Map.Entry<String,DynamicMethod> methodEntry : getMethods().entrySet()) {
            String methodName = methodEntry.getKey();

            if (!JavaNameMangler.willMethodMangleOk(methodName)) continue;

            String javaMethodName = JavaNameMangler.mangleMethodName(methodName);

            Map<Class,Map<String,Object>> methodAnnos = getMethodAnnotations().get(methodName);
            List<Map<Class,Map<String,Object>>> parameterAnnos = getParameterAnnotations().get(methodName);
            Class[] methodSignature = getMethodSignatures().get(methodName);

            String signature;
            if (methodSignature == null) {
                // non-signature signature with just IRubyObject
                switch (methodEntry.getValue().getArity().getValue()) {
                case 0:
                    signature = sig(IRubyObject.class);
                    m = new SkinnyMethodAdapter(cw, ACC_PUBLIC, javaMethodName, signature, null, null);
                    generateMethodAnnotations(methodAnnos, m, parameterAnnos);

                    m.aload(0);
                    m.ldc(methodName);
                    m.invokevirtual(javaPath, "callMethod", sig(IRubyObject.class, String.class));
                    break;
                default:
                    signature = sig(IRubyObject.class, IRubyObject[].class);
                    m = new SkinnyMethodAdapter(cw, ACC_PUBLIC | ACC_VARARGS, javaMethodName, signature, null, null);
                    generateMethodAnnotations(methodAnnos, m, parameterAnnos);

                    m.aload(0);
                    m.ldc(methodName);
                    m.aload(1);
                    m.invokevirtual(javaPath, "callMethod", sig(IRubyObject.class, String.class, IRubyObject[].class));
                }
                m.areturn();
            } else {
                // generate a real method signature for the method, with to/from coercions

                // indices for temp values
                Class[] params = new Class[methodSignature.length - 1];
                System.arraycopy(methodSignature, 1, params, 0, params.length);
                int baseIndex = 1;
                for (Class paramType : params) {
                    if (paramType == double.class || paramType == long.class) {
                        baseIndex += 2;
                    } else {
                        baseIndex += 1;
                    }
                }
                int rubyIndex = baseIndex;

                signature = sig(methodSignature[0], params);
                m = new SkinnyMethodAdapter(cw, ACC_PUBLIC, javaMethodName, signature, null, null);
                generateMethodAnnotations(methodAnnos, m, parameterAnnos);

                m.getstatic(javaPath, "ruby", ci(Ruby.class));
                m.astore(rubyIndex);

                m.aload(0); // self
                m.ldc(methodName); // method name
                RealClassGenerator.coerceArgumentsToRuby(m, params, rubyIndex);
                m.invokevirtual(javaPath, "callMethod", sig(IRubyObject.class, String.class, IRubyObject[].class));

                RealClassGenerator.coerceResultAndReturn(m, methodSignature[0]);
            }

            if (DEBUG_REIFY) LOG.debug("defining {}#{} as {}#{}", getName(), methodName, javaName, javaMethodName + signature);

            instanceMethods.add(javaMethodName + signature);

            m.end();
        }

        // define class/static methods
        for (Map.Entry<String,DynamicMethod> methodEntry : getMetaClass().getMethods().entrySet()) {
            String methodName = methodEntry.getKey();

            if (!JavaNameMangler.willMethodMangleOk(methodName)) continue;

            String javaMethodName = JavaNameMangler.mangleMethodName(methodName);

            Map<Class,Map<String,Object>> methodAnnos = getMetaClass().getMethodAnnotations().get(methodName);
            List<Map<Class,Map<String,Object>>> parameterAnnos = getMetaClass().getParameterAnnotations().get(methodName);
            Class[] methodSignature = getMetaClass().getMethodSignatures().get(methodName);

            String signature;
            if (methodSignature == null) {
                // non-signature signature with just IRubyObject
                switch (methodEntry.getValue().getArity().getValue()) {
                case 0:
                    signature = sig(IRubyObject.class);
                    if (instanceMethods.contains(javaMethodName + signature)) continue;
                    m = new SkinnyMethodAdapter(cw, ACC_PUBLIC | ACC_VARARGS | ACC_STATIC, javaMethodName, signature, null, null);
                    generateMethodAnnotations(methodAnnos, m, parameterAnnos);

                    m.getstatic(javaPath, "rubyClass", ci(RubyClass.class));
                    //m.invokevirtual("org/jruby/RubyClass", "getMetaClass", sig(RubyClass.class) );
                    m.ldc(methodName); // Method name
                    m.invokevirtual("org/jruby/RubyClass", "callMethod", sig(IRubyObject.class, String.class) );
                    break;
                default:
                    signature = sig(IRubyObject.class, IRubyObject[].class);
                    if (instanceMethods.contains(javaMethodName + signature)) continue;
                    m = new SkinnyMethodAdapter(cw, ACC_PUBLIC | ACC_VARARGS | ACC_STATIC, javaMethodName, signature, null, null);
                    generateMethodAnnotations(methodAnnos, m, parameterAnnos);

                    m.getstatic(javaPath, "rubyClass", ci(RubyClass.class));
                    m.ldc(methodName); // Method name
                    m.aload(0);
                    m.invokevirtual("org/jruby/RubyClass", "callMethod", sig(IRubyObject.class, String.class, IRubyObject[].class) );
                }
                m.areturn();
            } else {
                // generate a real method signature for the method, with to/from coercions

                // indices for temp values
                Class[] params = new Class[methodSignature.length - 1];
                System.arraycopy(methodSignature, 1, params, 0, params.length);
                int baseIndex = 0;
                for (Class paramType : params) {
                    if (paramType == double.class || paramType == long.class) {
                        baseIndex += 2;
                    } else {
                        baseIndex += 1;
                    }
                }
                int rubyIndex = baseIndex;

                signature = sig(methodSignature[0], params);
                if (instanceMethods.contains(javaMethodName + signature)) continue;
                m = new SkinnyMethodAdapter(cw, ACC_PUBLIC | ACC_VARARGS | ACC_STATIC, javaMethodName, signature, null, null);
                generateMethodAnnotations(methodAnnos, m, parameterAnnos);

                m.getstatic(javaPath, "ruby", ci(Ruby.class));
                m.astore(rubyIndex);

                m.getstatic(javaPath, "rubyClass", ci(RubyClass.class));

                m.ldc(methodName); // method name
                RealClassGenerator.coerceArgumentsToRuby(m, params, rubyIndex);
                m.invokevirtual("org/jruby/RubyClass", "callMethod", sig(IRubyObject.class, String.class, IRubyObject[].class));

                RealClassGenerator.coerceResultAndReturn(m, methodSignature[0]);
            }

            if (DEBUG_REIFY) LOG.debug("defining {}.{} as {}.{}", getName(), methodName, javaName, javaMethodName + signature);

            m.end();
        }


        cw.visitEnd();
        byte[] classBytes = cw.toByteArray();



        // Attempt to load the name we plan to use; skip reification if it exists already (see #1229).
        Throwable failure = null;
        try {
            Class result = parentCL.defineClass(javaName, classBytes);
            dumpReifiedClass(classDumpDir, javaPath, classBytes);

            java.lang.reflect.Method clinit = result.getDeclaredMethod("clinit", Ruby.class, RubyClass.class);
            clinit.invoke(null, runtime, this);

            setClassAllocator(result);
            reifiedClass = result;

            return; // success
        } catch (LinkageError le) {
            // fall through to failure path
            failure = le;
        } catch (Exception e) {
            failure = e;
        }

        // If we get here, there's some other class in this classloader hierarchy with the same name. In order to
        // avoid a naming conflict, we set reified class to parent and skip reification.
        if (RubyInstanceConfig.REIFY_LOG_ERRORS) {
            LOG.error("failed to reify class " + getName() + " due to:");
            LOG.error(failure);
        }

        if (superClass.reifiedClass != null) {
            reifiedClass = superClass.reifiedClass;
            allocator = superClass.allocator;
        }
    }

    public void setReifiedClass(Class newReifiedClass) {
        this.reifiedClass = newReifiedClass;
    }

    public Class getReifiedClass() {
        return reifiedClass;
    }

    public Map<String, List<Map<Class, Map<String,Object>>>> getParameterAnnotations() {
        if (parameterAnnotations == null) return Collections.EMPTY_MAP;
        return parameterAnnotations;
    }

    public synchronized void addParameterAnnotation(String method, int i, Class annoClass, Map<String,Object> value) {
        if (parameterAnnotations == null) parameterAnnotations = new Hashtable<String,List<Map<Class,Map<String,Object>>>>();
        List<Map<Class,Map<String,Object>>> paramList = parameterAnnotations.get(method);
        if (paramList == null) {
            paramList = new ArrayList<Map<Class,Map<String,Object>>>(i + 1);
            parameterAnnotations.put(method, paramList);
        }
        if (paramList.size() < i + 1) {
            for (int j = paramList.size(); j < i + 1; j++) {
                paramList.add(null);
            }
        }
        if (annoClass != null && value != null) {
            Map<Class, Map<String, Object>> annos = paramList.get(i);
            if (annos == null) {
                annos = new HashMap<Class, Map<String, Object>>();
                paramList.set(i, annos);
            }
            annos.put(annoClass, value);
        } else {
            paramList.set(i, null);
        }
    }

    public Map<String,Map<Class,Map<String,Object>>> getMethodAnnotations() {
        if (methodAnnotations == null) return Collections.EMPTY_MAP;

        return methodAnnotations;
    }

    public Map<String,Map<Class,Map<String,Object>>> getFieldAnnotations() {
        if (fieldAnnotations == null) return Collections.EMPTY_MAP;

        return fieldAnnotations;
    }

    public synchronized void addMethodAnnotation(String methodName, Class annotation, Map fields) {
        if (methodAnnotations == null) methodAnnotations = new Hashtable<String,Map<Class,Map<String,Object>>>();

        Map<Class,Map<String,Object>> annos = methodAnnotations.get(methodName);
        if (annos == null) {
            annos = new Hashtable<Class,Map<String,Object>>();
            methodAnnotations.put(methodName, annos);
        }

        annos.put(annotation, fields);
    }

    public synchronized void addFieldAnnotation(String fieldName, Class annotation, Map fields) {
        if (fieldAnnotations == null) fieldAnnotations = new Hashtable<String,Map<Class,Map<String,Object>>>();

        Map<Class,Map<String,Object>> annos = fieldAnnotations.get(fieldName);
        if (annos == null) {
            annos = new Hashtable<Class,Map<String,Object>>();
            fieldAnnotations.put(fieldName, annos);
        }

        annos.put(annotation, fields);
    }


    public Map<String,Class[]> getMethodSignatures() {
        if (methodSignatures == null) return Collections.EMPTY_MAP;

        return methodSignatures;
    }

    public Map<String, Class> getFieldSignatures() {
        if (fieldSignatures == null) return Collections.EMPTY_MAP;

        return fieldSignatures;
    }

    public synchronized void addMethodSignature(String methodName, Class[] types) {
        if (methodSignatures == null) methodSignatures = new Hashtable<String,Class[]>();

        methodSignatures.put(methodName, types);
    }

    public synchronized void addFieldSignature(String fieldName, Class type) {
        if (fieldSignatures == null) fieldSignatures = new LinkedHashMap<String, Class>();

        fieldSignatures.put(fieldName, type);
    }

    public Map<Class,Map<String,Object>> getClassAnnotations() {
        if (classAnnotations == null) return Collections.EMPTY_MAP;

        return classAnnotations;
    }

    public synchronized void addClassAnnotation(Class annotation, Map fields) {
        if (classAnnotations == null) classAnnotations = new Hashtable<Class,Map<String,Object>>();

        classAnnotations.put(annotation, fields);
    }

    @Override
    public Object toJava(Class klass) {
        Class returnClass = null;

        if (klass == Class.class) {
            // Class requested; try java_class or else return nearest reified class
            if (respondsTo("java_class")) {
                return callMethod("java_class").toJava(klass);
            } else {
                for (RubyClass current = this; current != null; current = current.getSuperClass()) {
                    returnClass = current.getReifiedClass();
                    if (returnClass != null) return returnClass;
                }
            }
            // should never fall through, since RubyObject has a reified class
        }

        if (klass.isAssignableFrom(RubyClass.class)) {
            // they're asking for something RubyClass extends, give them that
            return this;
        }

        return super.toJava(klass);
    }

    /**
     * An enum defining the type of marshaling a given class's objects employ.
     */
    private static enum MarshalType {
        DEFAULT, NEW_USER, OLD_USER, DEFAULT_SLOW, NEW_USER_SLOW, USER_SLOW
    }

    /**
     * A tuple representing the mechanism by which objects should be marshaled.
     *
     * This tuple caches the type of marshaling to perform (from @MarshalType),
     * the method to be used for marshaling data (either marshal_load/dump or
     * _load/_dump), and the generation of the class at the time this tuple was
     * created. When "dump" or "load" are invoked, they either call the default
     * marshaling logic (@MarshalType.DEFAULT) or they further invoke the cached
     * marshal_dump/load or _dump/_load methods to marshal the data.
     *
     * It is expected that code outside MarshalTuple will validate that the
     * generation number still matches before invoking load or dump.
     */
    private static class MarshalTuple {
        /**
         * Construct a new MarshalTuple with the given values.
         *
         * @param method The method to invoke, or null in the case of default
         * marshaling.
         * @param type The type of marshaling to perform, from @MarshalType
         * @param generation The generation of the associated class at the time
         * of creation.
         */
        public MarshalTuple(DynamicMethod method, MarshalType type, int generation) {
            this.method = method;
            this.type = type;
            this.generation = generation;
        }

        /**
         * Dump the given object to the given stream, using the appropriate
         * marshaling method.
         *
         * @param stream The stream to which to dump
         * @param object The object to dump
         * @throws IOException If there is an IO error during dumping
         */
        public void dump(MarshalStream stream, IRubyObject object) throws IOException {
            switch (type) {
                case DEFAULT:
                    stream.writeDirectly(object);
                    return;
                case NEW_USER:
                    stream.userNewMarshal(object, method);
                    return;
                case OLD_USER:
                    stream.userMarshal(object, method);
                    return;
                case DEFAULT_SLOW:
                    if (object.respondsTo("marshal_dump")) {
                        stream.userNewMarshal(object);
                    } else if (object.respondsTo("_dump")) {
                        stream.userMarshal(object);
                    } else {
                        stream.writeDirectly(object);
                    }
                    return;
            }
        }

        /** A "null" tuple, used as the default value for caches. */
        public static final MarshalTuple NULL_TUPLE = new MarshalTuple(null, null, 0);
        /** The method associated with this tuple. */
        public final DynamicMethod method;
        /** The type of marshaling that will be performed */
        public final MarshalType type;
        /** The generation of the associated class at the time of creation */
        public final int generation;
    }

    /**
     * Marshal the given object to the marshaling stream, being "smart" and
     * caching how to do that marshaling.
     *
     * If the class defines a custom "respond_to?" method, then the behavior of
     * dumping could vary without our class structure knowing it. As a result,
     * we do only the slow-path classic behavior.
     *
     * If the class defines a real "marshal_dump" method, we cache and use that.
     *
     * If the class defines a real "_dump" method, we cache and use that.
     *
     * If the class neither defines none of the above methods, we use a fast
     * path directly to the default dumping logic.
     *
     * @param stream The stream to which to marshal the data
     * @param target The object whose data should be marshaled
     * @throws IOException If there is an IO exception while writing to the
     * stream.
     */
    public void smartDump(MarshalStream stream, IRubyObject target) throws IOException {
        MarshalTuple tuple;
        if ((tuple = cachedDumpMarshal).generation == generation) {
        } else {
            // recache
            DynamicMethod method = searchMethod("respond_to?");
            if (!method.equals(runtime.getRespondToMethod()) && !method.isUndefined()) {

                // custom respond_to?, always do slow default marshaling
                tuple = (cachedDumpMarshal = new MarshalTuple(null, MarshalType.DEFAULT_SLOW, generation));

            } else if (!(method = searchMethod("marshal_dump")).isUndefined()) {

                // object really has 'marshal_dump', cache "new" user marshaling
                tuple = (cachedDumpMarshal = new MarshalTuple(method, MarshalType.NEW_USER, generation));

            } else if (!(method = searchMethod("_dump")).isUndefined()) {

                // object really has '_dump', cache "old" user marshaling
                tuple = (cachedDumpMarshal = new MarshalTuple(method, MarshalType.OLD_USER, generation));

            } else {

                // no respond_to?, marshal_dump, or _dump, so cache default marshaling
                tuple = (cachedDumpMarshal = new MarshalTuple(null, MarshalType.DEFAULT, generation));
            }
        }

        tuple.dump(stream, target);
    }

    /**
     * Load marshaled data into a blank target object using marshal_load, being
     * "smart" and caching the mechanism for invoking marshal_load.
     *
     * If the class implements a custom respond_to?, cache nothing and go slow
     * path invocation of respond_to? and marshal_load every time. Raise error
     * if respond_to? :marshal_load returns true and no :marshal_load is
     * defined.
     *
     * If the class implements marshal_load, cache and use that.
     *
     * Otherwise, error, since marshal_load is not present.
     *
     * @param target The blank target object into which marshal_load will
     * deserialize the given data
     * @param data The marshaled data
     * @return The fully-populated target object
     */
    public IRubyObject smartLoadNewUser(IRubyObject target, IRubyObject data) {
        ThreadContext context = runtime.getCurrentContext();
        CacheEntry cache;
        if ((cache = cachedLoad).token == generation) {
            cache.method.call(context, target, this, "marshal_load", data);
            return target;
        } else {
            DynamicMethod method = searchMethod("respond_to?");
            if (!method.equals(runtime.getRespondToMethod()) && !method.isUndefined()) {

                // custom respond_to?, cache nothing and use slow path
                if (method.call(context, target, this, "respond_to?", runtime.newSymbol("marshal_load")).isTrue()) {
                    target.callMethod(context, "marshal_load", data);
                    return target;
                } else {
                    throw runtime.newTypeError("class " + getName() + " needs to have method `marshal_load'");
                }

            } else if (!(cache = searchWithCache("marshal_load")).method.isUndefined()) {

                // real marshal_load defined, cache and call it
                cachedLoad = cache;
                cache.method.call(context, target, this, "marshal_load", data);
                return target;

            } else {

                // go ahead and call, method_missing might handle it
                target.callMethod(context, "marshal_load", data);
                return target;

            }
        }
    }


    /**
     * Load marshaled data into a blank target object using _load, being
     * "smart" and caching the mechanism for invoking _load.
     *
     * If the metaclass implements custom respond_to?, cache nothing and go slow
     * path invocation of respond_to? and _load every time. Raise error if
     * respond_to? :_load returns true and no :_load is defined.
     *
     * If the metaclass implements _load, cache and use that.
     *
     * Otherwise, error, since _load is not present.
     *
     * @param data The marshaled data, to be reconstituted into an object by
     * _load
     * @return The fully-populated target object
     */
    public IRubyObject smartLoadOldUser(IRubyObject data) {
        ThreadContext context = runtime.getCurrentContext();
        CacheEntry cache;
        if ((cache = getSingletonClass().cachedLoad).token == getSingletonClass().generation) {
            return cache.method.call(context, this, getSingletonClass(), "_load", data);
        } else {
            DynamicMethod method = getSingletonClass().searchMethod("respond_to?");
            if (!method.equals(runtime.getRespondToMethod()) && !method.isUndefined()) {

                // custom respond_to?, cache nothing and use slow path
                if (method.call(context, this, getSingletonClass(), "respond_to?", runtime.newSymbol("_load")).isTrue()) {
                    return callMethod(context, "_load", data);
                } else {
                    throw runtime.newTypeError("class " + getName() + " needs to have method `_load'");
                }

            } else if (!(cache = getSingletonClass().searchWithCache("_load")).method.isUndefined()) {

                // real _load defined, cache and call it
                getSingletonClass().cachedLoad = cache;
                return cache.method.call(context, this, getSingletonClass(), "_load", data);

            } else {

                // provide an error, since it doesn't exist
                throw runtime.newTypeError("class " + getName() + " needs to have method `_load'");

            }
        }
    }

    protected final Ruby runtime;
    private ObjectAllocator allocator; // the default allocator
    protected ObjectMarshal marshal;
    private Set<RubyClass> subclasses;
    public static final int CS_IDX_INITIALIZE = 0;
    public enum CS_NAMES {
        INITIALIZE("initialize");

        private CS_NAMES(String id) {
            this.id = id;
        }

        public final String id;
    };
    private final CallSite[] baseCallSites = new CallSite[CS_NAMES.values().length];
    {
        for(int i = 0; i < baseCallSites.length; i++) {
            baseCallSites[i] = MethodIndex.getFunctionalCallSite(CS_NAMES.values()[i].id);
        }
    }

    private CallSite[] extraCallSites;

    private Class reifiedClass;

    private Map<String, List<Map<Class, Map<String,Object>>>> parameterAnnotations;

    private Map<String, Map<Class, Map<String,Object>>> methodAnnotations;

    private Map<String, Map<Class, Map<String,Object>>> fieldAnnotations;

    private Map<String, Class[]> methodSignatures;

    private Map<String, Class> fieldSignatures;

    private Map<Class, Map<String,Object>> classAnnotations;

    /** A cached tuple of method, type, and generation for dumping */
    private MarshalTuple cachedDumpMarshal = MarshalTuple.NULL_TUPLE;

    /** A cached tuple of method and generation for marshal loading */
    private CacheEntry cachedLoad = CacheEntry.NULL_CACHE;

    /** The "real" class, used by includes and singletons to locate the actual type of the object */
    private final RubyClass realClass;

    /** Variable table manager for this class */
    private final VariableTableManager variableTableManager;
}<|MERGE_RESOLUTION|>--- conflicted
+++ resolved
@@ -705,15 +705,6 @@
             return null;
         }
         else {
-<<<<<<< HEAD
-            IRubyObject oldExc = runtime.getGlobalVariables().get("$!"); // Save $!
-            try {
-                return checkFuncallExec(context, self, method, args);
-            } catch (RaiseException e) {
-                IRubyObject ret = checkFuncallFailed(context, self, method, runtime.getNoMethodError(), args);
-                runtime.getGlobalVariables().set("$!", oldExc); // restore $!
-                return ret;
-=======
             final IRubyObject $ex = context.getErrorInfo();
             try {
                 return checkFuncallExec(context, self, method, args);
@@ -721,7 +712,6 @@
             catch (RaiseException e) {
                 context.setErrorInfo($ex); // restore $!
                 return checkFuncallFailed(context, self, method, runtime.getNoMethodError(), args);
->>>>>>> e92030e4
             }
         }
     }
@@ -909,33 +899,18 @@
     public IRubyObject initialize(ThreadContext context, Block block) {
         return initialize19(context, block);
     }
-<<<<<<< HEAD
-        
-=======
-
-    @JRubyMethod(compat = RUBY1_8, visibility = PRIVATE)
->>>>>>> e92030e4
+
     public IRubyObject initialize(ThreadContext context, IRubyObject superObject, Block block) {
         return initialize19(context, superObject, block);
     }
-<<<<<<< HEAD
-        
+
     @JRubyMethod(name = "initialize", visibility = PRIVATE)
-=======
-
-    @JRubyMethod(name = "initialize", compat = RUBY1_9, visibility = PRIVATE)
->>>>>>> e92030e4
     public IRubyObject initialize19(ThreadContext context, Block block) {
         checkNotInitialized();
         return initializeCommon(context, runtime.getObject(), block, true);
     }
-<<<<<<< HEAD
-        
+
     @JRubyMethod(name = "initialize", visibility = PRIVATE)
-=======
-
-    @JRubyMethod(name = "initialize", compat = RUBY1_9, visibility = PRIVATE)
->>>>>>> e92030e4
     public IRubyObject initialize19(ThreadContext context, IRubyObject superObject, Block block) {
         checkNotInitialized();
         checkInheritable(superObject);
