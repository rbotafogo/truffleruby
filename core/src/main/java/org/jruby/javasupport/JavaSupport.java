--- conflicted
+++ resolved
@@ -31,10 +31,8 @@
  * the provisions above, a recipient may use your version of this file under
  * the terms of any one of the EPL, the GPL or the LGPL.
  ***** END LICENSE BLOCK *****/
-
-<<<<<<< HEAD
 package org.jruby.javasupport;
-=======
+
 import org.jruby.javasupport.binding.AssignedName;
 import org.jruby.util.collections.MapBasedClassValue;
 import java.lang.reflect.Constructor;
@@ -44,87 +42,16 @@
 import java.util.HashMap;
 import java.util.Map;
 import java.util.Set;
->>>>>>> e61b7377
-
+
+import org.jruby.Ruby;
 import org.jruby.RubyClass;
 import org.jruby.RubyModule;
-import org.jruby.javasupport.binding.AssignedName;
+import org.jruby.exceptions.RaiseException;
+import org.jruby.exceptions.Unrescuable;
+import org.jruby.util.collections.ClassValue;
 import org.jruby.javasupport.proxy.JavaProxyClass;
 import org.jruby.javasupport.util.ObjectProxyCache;
 import org.jruby.runtime.builtin.IRubyObject;
-<<<<<<< HEAD
-import org.jruby.util.collections.*;
-import org.jruby.util.collections.ClassValue;
-
-import java.lang.reflect.Member;
-import java.util.Map;
-import java.util.Set;
-
-public abstract class JavaSupport {
-    public abstract Class loadJavaClass(String className) throws ClassNotFoundException;
-
-    public abstract Class loadJavaClassVerbose(String className);
-
-    public abstract Class loadJavaClassQuiet(String className);
-
-    public abstract JavaClass getJavaClassFromCache(Class clazz);
-
-    public abstract RubyModule getProxyClassFromCache(Class clazz);
-
-    public abstract void handleNativeException(Throwable exception, Member target);
-
-    public abstract ObjectProxyCache<IRubyObject,RubyClass> getObjectProxyCache();
-
-    public abstract Map<String, JavaClass> getNameClassMap();
-
-    public abstract void setJavaObjectVariable(Object o, int i, Object v);
-
-    public abstract Object getJavaObjectVariable(Object o, int i);
-
-    public abstract RubyModule getJavaModule();
-
-    public abstract RubyModule getJavaUtilitiesModule();
-
-    public abstract RubyModule getJavaArrayUtilitiesModule();
-
-    public abstract RubyClass getJavaObjectClass();
-
-    public abstract JavaClass getObjectJavaClass();
-
-    public abstract void setObjectJavaClass(JavaClass objectJavaClass);
-
-    public abstract RubyClass getJavaArrayClass();
-
-    public abstract RubyClass getJavaClassClass();
-
-    public abstract RubyModule getJavaInterfaceTemplate();
-
-    public abstract RubyModule getPackageModuleTemplate();
-
-    public abstract RubyClass getJavaProxyClass();
-
-    public abstract RubyClass getArrayJavaProxyCreatorClass();
-
-    public abstract RubyClass getConcreteProxyClass();
-
-    public abstract RubyClass getMapJavaProxyClass();
-
-    public abstract RubyClass getArrayProxyClass();
-
-    public abstract RubyClass getJavaFieldClass();
-
-    public abstract RubyClass getJavaMethodClass();
-
-    public abstract RubyClass getJavaConstructorClass();
-
-    public abstract Map<Set<?>, JavaProxyClass> getJavaProxyClassCache();
-
-    public abstract ClassValue<ThreadLocal<RubyModule>> getUnfinishedProxyClassCache();
-
-    public abstract ClassValue<Map<String, AssignedName>> getStaticAssignedNames();
-
-    public abstract ClassValue<Map<String, AssignedName>> getInstanceAssignedNames();
-=======
 import org.jruby.util.WeakIdentityHashMap;
 import org.jruby.util.cli.Options;
 import org.jruby.util.collections.ClassValueCalculator;
@@ -492,5 +419,4 @@
     public static Class getPrimitiveClass(String primitiveType) {
         return JavaUtil.PRIMITIVE_CLASSES.get(primitiveType);
     }
->>>>>>> e61b7377
 }