/*
 * Copyright (c) 2013 Oracle and/or its affiliates. All rights reserved. This
 * code is released under a tri EPL/GPL/LGPL license. You can use it,
 * redistribute it and/or modify it under the terms of the:
 *
 * Eclipse Public License version 1.0
 * GNU General Public License version 2
 * GNU Lesser General Public License version 2.1
 */
package org.jruby.truffle.nodes.core;

import com.oracle.truffle.api.SourceSection;
import com.oracle.truffle.api.Truffle;
import com.oracle.truffle.api.dsl.GeneratedBy;
import com.oracle.truffle.api.dsl.NodeFactory;
import org.jruby.runtime.Visibility;
import org.jruby.truffle.nodes.CoreSourceSection;
import org.jruby.truffle.runtime.methods.*;
import org.jruby.truffle.nodes.RubyNode;
import org.jruby.truffle.nodes.RubyRootNode;
import org.jruby.truffle.nodes.control.SequenceNode;
import org.jruby.truffle.nodes.methods.arguments.*;
import org.jruby.truffle.nodes.objects.SelfNode;
import org.jruby.truffle.runtime.RubyContext;
import org.jruby.truffle.runtime.UndefinedPlaceholder;
import org.jruby.truffle.runtime.core.RubyClass;
import org.jruby.truffle.runtime.core.RubyModule;
<<<<<<< HEAD
=======
import org.jruby.truffle.runtime.methods.Arity;
import org.jruby.truffle.runtime.methods.RubyMethod;
import org.jruby.truffle.runtime.methods.SharedRubyMethod;
import org.jruby.util.cli.Options;
>>>>>>> 7ab26282

import java.util.ArrayList;
import java.util.Arrays;
import java.util.List;

public abstract class CoreMethodNodeManager {

    /**
     * Register all the nodes that represent core methods as methods with their respective classes,
     * given the Object class object, which should already be initialized with all the core classes.
     */
    public static void addMethods(RubyClass rubyObjectClass) {
        for (MethodDetails methodDetails : getMethods()) {
            addMethod(rubyObjectClass, methodDetails);
        }
    }

    /**
     * Collect up all the core method nodes. Abstracted to allow the SVM to implement at compile
     * type.
     */
    public static List<MethodDetails> getMethods() {
        final List<MethodDetails> methods = new ArrayList<>();
        getMethods(methods, ArrayNodesFactory.getFactories());
        getMethods(methods, BasicObjectNodesFactory.getFactories());
        getMethods(methods, BindingNodesFactory.getFactories());
        getMethods(methods, BignumNodesFactory.getFactories());
        getMethods(methods, ClassNodesFactory.getFactories());
        getMethods(methods, ContinuationNodesFactory.getFactories());
        getMethods(methods, ComparableNodesFactory.getFactories());
        getMethods(methods, DirNodesFactory.getFactories());
        getMethods(methods, ExceptionNodesFactory.getFactories());
        getMethods(methods, FalseClassNodesFactory.getFactories());
        getMethods(methods, FiberNodesFactory.getFactories());
        getMethods(methods, FileNodesFactory.getFactories());
        getMethods(methods, FixnumNodesFactory.getFactories());
        getMethods(methods, FloatNodesFactory.getFactories());
        getMethods(methods, HashNodesFactory.getFactories());
        getMethods(methods, KernelNodesFactory.getFactories());
        getMethods(methods, MainNodesFactory.getFactories());
        getMethods(methods, MatchDataNodesFactory.getFactories());
        getMethods(methods, MathNodesFactory.getFactories());
        getMethods(methods, ModuleNodesFactory.getFactories());
        getMethods(methods, NilClassNodesFactory.getFactories());
        getMethods(methods, ObjectNodesFactory.getFactories());
        getMethods(methods, ObjectSpaceNodesFactory.getFactories());
        getMethods(methods, ProcessNodesFactory.getFactories());
        getMethods(methods, ProcNodesFactory.getFactories());
        getMethods(methods, RangeNodesFactory.getFactories());
        getMethods(methods, RegexpNodesFactory.getFactories());
        getMethods(methods, SignalNodesFactory.getFactories());
        getMethods(methods, StringNodesFactory.getFactories());
        getMethods(methods, StructNodesFactory.getFactories());
        getMethods(methods, SymbolNodesFactory.getFactories());
        getMethods(methods, ThreadNodesFactory.getFactories());
        getMethods(methods, TimeNodesFactory.getFactories());
        getMethods(methods, TrueClassNodesFactory.getFactories());
        getMethods(methods, TruffleDebugNodesFactory.getFactories());
        getMethods(methods, EncodingNodesFactory.getFactories());
        return methods;
    }

    /**
     * Collect up the core methods created by a factory.
     */
    private static void getMethods(List<MethodDetails> methods, List<? extends NodeFactory<? extends CoreMethodNode>> nodeFactories) {
        for (NodeFactory<? extends RubyNode> nodeFactory : nodeFactories) {
            final GeneratedBy generatedBy = nodeFactory.getClass().getAnnotation(GeneratedBy.class);
            final Class<?> nodeClass = generatedBy.value();
            final CoreClass classAnnotation = nodeClass.getEnclosingClass().getAnnotation(CoreClass.class);
            final CoreMethod methodAnnotation = nodeClass.getAnnotation(CoreMethod.class);
            methods.add(new MethodDetails(classAnnotation, methodAnnotation, nodeFactory));
        }
    }

    /**
     * Take a core method node factory, the annotations for the class and method, and add it as a
     * method on the correct class.
     */
    private static void addMethod(RubyClass rubyObjectClass, MethodDetails methodDetails) {
        assert rubyObjectClass != null;
        assert methodDetails != null;

        final RubyContext context = rubyObjectClass.getContext();

        RubyModule module;

        if (methodDetails.getClassAnnotation().name().equals("main")) {
            module = context.getCoreLibrary().getMainObject().getSingletonClass();
        } else {
            module = (RubyModule) rubyObjectClass.lookupConstant(methodDetails.getClassAnnotation().name()).value;
        }

        assert module != null : methodDetails.getClassAnnotation().name();

        final List<String> names = Arrays.asList(methodDetails.getMethodAnnotation().names());
        assert names.size() >= 1;

        final String canonicalName = names.get(0);
        final List<String> aliases = names.subList(1, names.size());

        final Visibility visibility = methodDetails.getMethodAnnotation().visibility();

        final RubyRootNode rootNode = makeGenericMethod(context, methodDetails);

<<<<<<< HEAD
        final RubyMethod method = new RubyMethod(rootNode.getSourceSection(), uniqueIdentifier, canonicalName, module, visibility, false,
                Truffle.getRuntime().createCallTarget(rootNode), null);
=======
        final SharedRubyMethod sharedMethodInfo = new SharedRubyMethod(pristineRootNode.getSourceSection());
        final InlinableMethodImplementation methodImplementation = new InlinableMethodImplementation(callTarget, null, new FrameDescriptor(), pristineRootNode, true,
                        methodDetails.getMethodAnnotation().appendCallNode());
        final RubyMethod method = new RubyMethod(sharedMethodInfo, module, canonicalName, visibility, false, methodImplementation);
>>>>>>> 7ab26282

        module.addMethod(method);

        if (methodDetails.getMethodAnnotation().isModuleMethod()) {
            module.getSingletonClass().addMethod(method);
        }

        for (String alias : aliases) {
            final RubyMethod withAlias = method.withNewName(alias);

            module.addMethod(withAlias);

            if (methodDetails.getMethodAnnotation().isModuleMethod()) {
                module.getSingletonClass().addMethod(withAlias);
            }
        }
    }

    private static RubyRootNode makeGenericMethod(RubyContext context, MethodDetails methodDetails) {
        final SourceSection sourceSection = new CoreSourceSection(methodDetails.getClassAnnotation().name() + "#" + methodDetails.getMethodAnnotation().names()[0]);

        final Arity arity = new Arity(methodDetails.getMethodAnnotation().minArgs(), methodDetails.getMethodAnnotation().maxArgs());

        final List<RubyNode> argumentsNodes = new ArrayList<>();

        if (methodDetails.getMethodAnnotation().needsSelf()) {
            argumentsNodes.add(new SelfNode(context, sourceSection));
        }

        if (methodDetails.getMethodAnnotation().isSplatted()) {
            argumentsNodes.add(new ReadAllArgumentsNode(context, sourceSection));
        } else {
            assert arity.getMaximum() != Arity.NO_MAXIMUM;

            for (int n = 0; n < arity.getMaximum(); n++) {
                argumentsNodes.add(new ReadPreArgumentNode(context, sourceSection, n, MissingArgumentBehaviour.UNDEFINED));
            }
        }

        if (methodDetails.getMethodAnnotation().needsBlock()) {
            argumentsNodes.add(new ReadBlockNode(context, sourceSection, UndefinedPlaceholder.INSTANCE));
        }

        final RubyNode methodNode = methodDetails.getNodeFactory().createNode(context, sourceSection, argumentsNodes.toArray(new RubyNode[argumentsNodes.size()]));
        final CheckArityNode checkArity = new CheckArityNode(context, sourceSection, arity);
        final RubyNode block = SequenceNode.sequence(context, sourceSection, checkArity, methodNode);

        return new RubyRootNode(sourceSection, null, methodDetails.getClassAnnotation().name() + "#" + methodDetails.getMethodAnnotation().names()[0] + "(core)", null, block);
    }

    public static class MethodDetails {

        private final CoreClass classAnnotation;
        private final CoreMethod methodAnnotation;
        private final NodeFactory<? extends RubyNode> nodeFactory;

        public MethodDetails(CoreClass classAnnotation, CoreMethod methodAnnotation, NodeFactory<? extends RubyNode> nodeFactory) {
            assert classAnnotation != null;
            assert methodAnnotation != null;
            assert nodeFactory != null;
            this.classAnnotation = classAnnotation;
            this.methodAnnotation = methodAnnotation;
            this.nodeFactory = nodeFactory;
        }

        public CoreClass getClassAnnotation() {
            return classAnnotation;
        }

        public CoreMethod getMethodAnnotation() {
            return methodAnnotation;
        }

        public NodeFactory<? extends RubyNode> getNodeFactory() {
            return nodeFactory;
        }

    }

}<|MERGE_RESOLUTION|>--- conflicted
+++ resolved
@@ -15,7 +15,6 @@
 import com.oracle.truffle.api.dsl.NodeFactory;
 import org.jruby.runtime.Visibility;
 import org.jruby.truffle.nodes.CoreSourceSection;
-import org.jruby.truffle.runtime.methods.*;
 import org.jruby.truffle.nodes.RubyNode;
 import org.jruby.truffle.nodes.RubyRootNode;
 import org.jruby.truffle.nodes.control.SequenceNode;
@@ -25,13 +24,9 @@
 import org.jruby.truffle.runtime.UndefinedPlaceholder;
 import org.jruby.truffle.runtime.core.RubyClass;
 import org.jruby.truffle.runtime.core.RubyModule;
-<<<<<<< HEAD
-=======
 import org.jruby.truffle.runtime.methods.Arity;
 import org.jruby.truffle.runtime.methods.RubyMethod;
 import org.jruby.truffle.runtime.methods.SharedRubyMethod;
-import org.jruby.util.cli.Options;
->>>>>>> 7ab26282
 
 import java.util.ArrayList;
 import java.util.Arrays;
@@ -137,15 +132,9 @@
 
         final RubyRootNode rootNode = makeGenericMethod(context, methodDetails);
 
-<<<<<<< HEAD
-        final RubyMethod method = new RubyMethod(rootNode.getSourceSection(), uniqueIdentifier, canonicalName, module, visibility, false,
+        final SharedRubyMethod sharedMethodInfo = new SharedRubyMethod(rootNode.getSourceSection());
+        final RubyMethod method = new RubyMethod(sharedMethodInfo, canonicalName, module, visibility, false,
                 Truffle.getRuntime().createCallTarget(rootNode), null);
-=======
-        final SharedRubyMethod sharedMethodInfo = new SharedRubyMethod(pristineRootNode.getSourceSection());
-        final InlinableMethodImplementation methodImplementation = new InlinableMethodImplementation(callTarget, null, new FrameDescriptor(), pristineRootNode, true,
-                        methodDetails.getMethodAnnotation().appendCallNode());
-        final RubyMethod method = new RubyMethod(sharedMethodInfo, module, canonicalName, visibility, false, methodImplementation);
->>>>>>> 7ab26282
 
         module.addMethod(method);
 
