/*
 * Copyright (c) 2013, 2014 Oracle and/or its affiliates. All rights reserved. This
 * code is released under a tri EPL/GPL/LGPL license. You can use it,
 * redistribute it and/or modify it under the terms of the:
 *
 * Eclipse Public License version 1.0
 * GNU General Public License version 2
 * GNU Lesser General Public License version 2.1
 */
package org.jruby.truffle.nodes.literal;

import com.oracle.truffle.api.source.*;
import com.oracle.truffle.api.frame.*;
import com.oracle.truffle.api.nodes.*;
import org.jruby.truffle.nodes.*;
import org.jruby.truffle.nodes.dispatch.DispatchHeadNode;
import org.jruby.truffle.nodes.dispatch.PredicateDispatchHeadNode;
import org.jruby.truffle.runtime.*;
import org.jruby.truffle.runtime.core.RubyHash;
import org.jruby.truffle.runtime.core.RubyString;
import org.jruby.truffle.runtime.hash.KeyValue;
import org.jruby.truffle.runtime.hash.HashOperations;

import java.util.*;

public abstract class HashLiteralNode extends RubyNode {

    @Children protected final RubyNode[] keyValues;
    @Child protected DispatchHeadNode dupNode;
    @Child protected DispatchHeadNode freezeNode;

    protected HashLiteralNode(RubyContext context, SourceSection sourceSection, RubyNode[] keyValues) {
        super(context, sourceSection);
        assert keyValues.length % 2 == 0;
        this.keyValues = keyValues;
        dupNode = new DispatchHeadNode(context);
        freezeNode = new DispatchHeadNode(context);
    }

    public static HashLiteralNode create(RubyContext context, SourceSection sourceSection, RubyNode[] keyValues) {
        if (keyValues.length == 0) {
            return new EmptyHashLiteralNode(context, sourceSection);
        } else if (keyValues.length <= HashOperations.SMALL_HASH_SIZE * 2) {
            return new SmallHashLiteralNode(context, sourceSection, keyValues);
        } else {
            return new GenericHashLiteralNode(context, sourceSection, keyValues);
        }
    }

    @Override
    public abstract RubyHash executeRubyHash(VirtualFrame frame);

    @Override
    public Object execute(VirtualFrame frame) {
        return executeRubyHash(frame);
    }

    @Override
    public void executeVoid(VirtualFrame frame) {
        for (RubyNode child : keyValues) {
            child.executeVoid(frame);
        }
    }

    public static class EmptyHashLiteralNode extends HashLiteralNode {

        public EmptyHashLiteralNode(RubyContext context, SourceSection sourceSection) {
            super(context, sourceSection, new RubyNode[]{});
        }

        @ExplodeLoop
        @Override
        public RubyHash executeRubyHash(VirtualFrame frame) {
            return new RubyHash(getContext().getCoreLibrary().getHashClass(), null, null, null, 0, null);
        }

    }

    public static class SmallHashLiteralNode extends HashLiteralNode {

        @Child protected PredicateDispatchHeadNode equalNode;

        public SmallHashLiteralNode(RubyContext context, SourceSection sourceSection, RubyNode[] keyValues) {
            super(context, sourceSection, keyValues);
            equalNode = new PredicateDispatchHeadNode(context);
        }

        @ExplodeLoop
        @Override
        public RubyHash executeRubyHash(VirtualFrame frame) {
            final Object[] storage = new Object[HashOperations.SMALL_HASH_SIZE * 2];

            int end = 0;

            initializers: for (int n = 0; n < keyValues.length; n += 2) {
                Object key = keyValues[n].execute(frame);

                if (key instanceof RubyString && !((RubyString) key).isFrozen()) {
                    key = freezeNode.call(frame, dupNode.call(frame, key, "dup", null), "freeze", null);
                }

                final Object value = keyValues[n + 1].execute(frame);

                for (int i = 0; i < n; i += 2) {
<<<<<<< HEAD
                    if (n < end && equalNode.call(frame, key, "eql?", null, storage[i])) {
=======
                    if (i < end && equalNode.call(frame, key, "eql?", null, storage[i])) {
>>>>>>> c0453329
                        storage[i + 1] = value;
                        continue initializers;
                    }
                }

                storage[end] = key;
                storage[end + 1] = value;
                end += 2;
            }

            return new RubyHash(getContext().getCoreLibrary().getHashClass(), null, null, storage, end / 2, null);
        }

    }

    public static class GenericHashLiteralNode extends HashLiteralNode {

        public GenericHashLiteralNode(RubyContext context, SourceSection sourceSection, RubyNode[] keyValues) {
            super(context, sourceSection, keyValues);
        }

        @Override
        public RubyHash executeRubyHash(VirtualFrame frame) {
            notDesignedForCompilation();

            final List<KeyValue> entries = new ArrayList<>();

            for (int n = 0; n < keyValues.length; n += 2) {
                final Object key = keyValues[n].execute(frame);
                final Object value = keyValues[n + 1].execute(frame);
                entries.add(new KeyValue(key, value));
            }

            return HashOperations.verySlowFromEntries(getContext(), entries);
        }

    }

}<|MERGE_RESOLUTION|>--- conflicted
+++ resolved
@@ -102,11 +102,7 @@
                 final Object value = keyValues[n + 1].execute(frame);
 
                 for (int i = 0; i < n; i += 2) {
-<<<<<<< HEAD
-                    if (n < end && equalNode.call(frame, key, "eql?", null, storage[i])) {
-=======
                     if (i < end && equalNode.call(frame, key, "eql?", null, storage[i])) {
->>>>>>> c0453329
                         storage[i + 1] = value;
                         continue initializers;
                     }
