--- conflicted
+++ resolved
@@ -61,23 +61,15 @@
         this.method = method;
 
         if (method != null) {
-<<<<<<< HEAD
-            callNode = Truffle.getRuntime().createDirectCallNode(method.getCallTarget());
-
-            if (callNode.isCallTargetCloningAllowed() && method.getSharedMethodInfo().shouldAlwaysSplit()) {
-                insert(callNode);
-                callNode.cloneCallTarget();
-=======
             if (indirect) {
                 indirectCallNode = Truffle.getRuntime().createIndirectCallNode();
             } else {
                 callNode = Truffle.getRuntime().createDirectCallNode(method.getCallTarget());
 
-                if (callNode.isSplittable() && method.getSharedMethodInfo().shouldAlwaysSplit()) {
+                if (callNode.isCallTargetCloningAllowed() && method.getSharedMethodInfo().shouldAlwaysSplit()) {
                     insert(callNode);
-                    callNode.split();
+                    callNode.cloneCallTarget();
                 }
->>>>>>> cbbe67a4
             }
         }
     }
