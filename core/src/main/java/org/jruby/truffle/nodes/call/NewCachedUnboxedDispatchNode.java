--- conflicted
+++ resolved
@@ -60,15 +60,10 @@
         return doDispatch(frame, methodReceiverObject, callingSelf, receiverObject, CompilerDirectives.unsafeCast(blockObject, RubyProc.class, true, false), CompilerDirectives.unsafeCast(argumentsObjects, Object[].class, true, true));
     }
 
-<<<<<<< HEAD
+
     @Fallback
-    public Object dispatchGeneric(VirtualFrame frame, Object boxedCallingSelf, Object receiverObject, Object blockObject, Object argumentsObjects) {
-        return doNext(frame, boxedCallingSelf, receiverObject, blockObject, argumentsObjects);
-=======
-    @Generic
     public Object dispatchGeneric(VirtualFrame frame, Object methodReceiverObject, Object boxedCallingSelf, Object receiverObject, Object blockObject, Object argumentsObjects) {
         return doNext(frame, methodReceiverObject, boxedCallingSelf, receiverObject, blockObject, argumentsObjects);
->>>>>>> 3d5bdf86
     }
 
     private Object doDispatch(VirtualFrame frame, Object methodReceiverObject, Object callingSelf, Object receiverObject, RubyProc blockObject, Object[] argumentsObjects) {
