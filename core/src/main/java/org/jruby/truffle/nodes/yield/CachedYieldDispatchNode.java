--- conflicted
+++ resolved
@@ -32,13 +32,8 @@
         callNode = Truffle.getRuntime().createDirectCallNode(block.getCallTarget());
         insert(callNode);
 
-<<<<<<< HEAD
-        if (callNode.isCallTargetCloningAllowed()) {
+        if (Options.TRUFFLE_INLINER_ALWAYS_CLONE_YIELD.load() && callNode.isCallTargetCloningAllowed()) {
             callNode.cloneCallTarget();
-=======
-        if (Options.TRUFFLE_INLINER_ALWAYS_CLONE_YIELD.load() && callNode.isSplittable()) {
-            callNode.split();
->>>>>>> cbbe67a4
         }
 
         if (Options.TRUFFLE_INLINER_ALWAYS_INLINE_YIELD.load() && callNode.isInlinable()) {
