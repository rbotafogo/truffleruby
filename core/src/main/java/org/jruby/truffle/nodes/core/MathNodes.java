/*
 * Copyright (c) 2013, 2014 Oracle and/or its affiliates. All rights reserved. This
 * code is released under a tri EPL/GPL/LGPL license. You can use it,
 * redistribute it and/or modify it under the terms of the:
 *
 * Eclipse Public License version 1.0
 * GNU General Public License version 2
 * GNU Lesser General Public License version 2.1
 */
package org.jruby.truffle.nodes.core;

import com.oracle.truffle.api.*;
import com.oracle.truffle.api.frame.VirtualFrame;
import com.oracle.truffle.api.source.*;
import com.oracle.truffle.api.dsl.*;
import org.jruby.RubyMath;
import org.jruby.truffle.nodes.RubyNode;
import org.jruby.truffle.nodes.dispatch.Dispatch;
import org.jruby.truffle.nodes.dispatch.DispatchHeadNode;
import org.jruby.truffle.nodes.dispatch.UseMethodMissingException;
import org.jruby.truffle.runtime.*;
import org.jruby.truffle.runtime.control.RaiseException;
import org.jruby.truffle.runtime.core.RubyArray;
<<<<<<< HEAD
import org.jruby.truffle.runtime.util.RuntimeBigInteger;
=======
import org.jruby.truffle.runtime.core.RubyBignum;
>>>>>>> 8bdf8e21

@CoreClass(name = "Math")
public abstract class MathNodes {

    @CoreMethod(names = "acos", isModuleFunction = true, required = 1)
    public abstract static class ACosNode extends SimpleMonadicMathFunction {

        public ACosNode(RubyContext context, SourceSection sourceSection) {
            super(context, sourceSection);
        }

        public ACosNode(ACosNode prev) {
            super(prev);
        }

        @Override
        protected double doFunction(double a) {
            if (a < -1.0 || a > 1.0) {
                CompilerDirectives.transferToInterpreter();
                throw new RaiseException(getContext().getCoreLibrary().mathDomainError("acos", this));
            }

            return Math.acos(a);
        }

    }

    @CoreMethod(names = "acosh", isModuleFunction = true, required = 1)
    public abstract static class ACosHNode extends SimpleMonadicMathFunction {

        public ACosHNode(RubyContext context, SourceSection sourceSection) {
            super(context, sourceSection);
        }

        public ACosHNode(ACosHNode prev) {
            super(prev);
        }

        @Override
        protected double doFunction(double a) {
            // Copied from RubyMath - see copyright notices there

            if (Double.isNaN(a)) {
                return Double.NaN;
            } else if (a < 1) {
                CompilerDirectives.transferToInterpreter();
                throw new RaiseException(getContext().getCoreLibrary().mathDomainError("acosh", this));
            } else if (a < 94906265.62) {
                return Math.log(a + Math.sqrt(a * a - 1.0));
            } else{
                return 0.69314718055994530941723212145818 + Math.log(a);
            }
        }

    }

    @CoreMethod(names = "asin", isModuleFunction = true, required = 1)
    public abstract static class ASinNode extends SimpleMonadicMathFunction {

        public ASinNode(RubyContext context, SourceSection sourceSection) {
            super(context, sourceSection);
        }

        public ASinNode(ASinNode prev) {
            super(prev);
        }

        @Override
        protected double doFunction(double a) {
            if (a < -1.0 || a > 1.0) {
                CompilerDirectives.transferToInterpreter();
                throw new RaiseException(getContext().getCoreLibrary().mathDomainError("asin", this));
            }

            return Math.asin(a);
        }

    }

    @CoreMethod(names = "asinh", isModuleFunction = true, required = 1)
    public abstract static class ASinHNode extends SimpleMonadicMathFunction {

        public ASinHNode(RubyContext context, SourceSection sourceSection) {
            super(context, sourceSection);
        }

        public ASinHNode(ASinHNode prev) {
            super(prev);
        }

        @Override
        protected double doFunction(double a) {
            // Copied from RubyMath - see copyright notices there

            final double y = Math.abs(a);

            if (Double.isNaN(a)) {
                return Double.NaN;
            } else if (y <= 1.05367e-08) {
                return a;
            } else if (y <= 1.0) {
                return a * (1.0 + RubyMath.chebylevSerie(2.0 * a * a - 1.0, RubyMath.ASINH_COEF));
            } else if (y < 94906265.62) {
                return Math.log(a + Math.sqrt(a * a + 1.0));
            } else {
                double result = 0.69314718055994530941723212145818 + Math.log(y);
                if (a < 0) result *= -1;
                return result;
            }
        }

    }

    @CoreMethod(names = "atan", isModuleFunction = true, required = 1)
    public abstract static class ATanNode extends SimpleMonadicMathFunction {

        public ATanNode(RubyContext context, SourceSection sourceSection) {
            super(context, sourceSection);
        }

        public ATanNode(ATanNode prev) {
            super(prev);
        }

        @Override
        protected double doFunction(double a) {
            return Math.atan(a);
        }

    }

    @CoreMethod(names = "atan2", isModuleFunction = true, required = 2)
    public abstract static class ATan2Node extends SimpleDyadicMathFunction {

        public ATan2Node(RubyContext context, SourceSection sourceSection) {
            super(context, sourceSection);
        }

        public ATan2Node(ATan2Node prev) {
            super(prev);
        }

        @Override
        protected double doFunction(double a, double b) {
            return Math.atan2(a, b);
        }

    }

    @CoreMethod(names = "atanh", isModuleFunction = true, required = 1)
    public abstract static class ATanHNode extends SimpleMonadicMathFunction {

        public ATanHNode(RubyContext context, SourceSection sourceSection) {
            super(context, sourceSection);
        }

        public ATanHNode(ATanHNode prev) {
            super(prev);
        }

        @Override
        protected double doFunction(double a) {
            // Copied from RubyMath - see copyright notices there

            if (a < -1.0 || a > 1.0) {
                CompilerDirectives.transferToInterpreter();
                throw new RaiseException(getContext().getCoreLibrary().mathDomainError("atanh", this));
            }

            final double y = Math.abs(a);

            if (Double.isNaN(a)) {
                return Double.NaN;
            } else if (y < 1.82501e-08) {
                return a;
            } else if (y <= 0.5) {
                return a * (1.0 + RubyMath.chebylevSerie(8.0 * a * a - 1.0, RubyMath.ATANH_COEF));
            } else if (y < 1.0) {
                return 0.5 * Math.log((1.0 + a) / (1.0 - a));
            } else if (y == 1.0) {
                return a * Double.POSITIVE_INFINITY;
            } else {
                return Double.NaN;
            }
        }

    }

    @CoreMethod(names = "cbrt", isModuleFunction = true, required = 1)
    public abstract static class CbRtNode extends SimpleMonadicMathFunction {

        public CbRtNode(RubyContext context, SourceSection sourceSection) {
            super(context, sourceSection);
        }

        public CbRtNode(CbRtNode prev) {
            super(prev);
        }

        @Override
        protected double doFunction(double a) {
            return Math.cbrt(a);
        }

    }

    @CoreMethod(names = "cos", isModuleFunction = true, required = 1)
    public abstract static class CosNode extends SimpleMonadicMathFunction {

        public CosNode(RubyContext context, SourceSection sourceSection) {
            super(context, sourceSection);
        }

        public CosNode(CosNode prev) {
            super(prev);
        }

        @Override
        protected double doFunction(double a) {
            return Math.cos(a);
        }

    }

    @CoreMethod(names = "cosh", isModuleFunction = true, required = 1)
    public abstract static class CosHNode extends SimpleMonadicMathFunction {

        public CosHNode(RubyContext context, SourceSection sourceSection) {
            super(context, sourceSection);
        }

        public CosHNode(CosHNode prev) {
            super(prev);
        }

        @Override
        protected double doFunction(double a) {
            return Math.cosh(a);
        }

    }

    @CoreMethod(names = "erf", isModuleFunction = true, required = 1)
    public abstract static class ErfNode extends SimpleMonadicMathFunction {

        public ErfNode(RubyContext context, SourceSection sourceSection) {
            super(context, sourceSection);
        }

        public ErfNode(ErfNode prev) {
            super(prev);
        }

        @Override
        protected double doFunction(double a) {
            // Copied from RubyMath - see copyright notices there

            final double y = Math.abs(a);

            if (y <= 1.49012e-08) {
                return 2 * a / 1.77245385090551602729816748334;
            } else if (y <= 1) {
                return a * (1 + RubyMath.chebylevSerie(2 * a * a - 1, RubyMath.ERFC_COEF));
            } else if (y < 6.013687357) {
                return RubyMath.sign(1 - ErfcNode.erfc(y), a);
            } else if (Double.isNaN(y)) {
                return Double.NaN;
            } else {
                return RubyMath.sign(1, a);
            }
        }

    }

    @CoreMethod(names = "erfc", isModuleFunction = true, required = 1)
    public abstract static class ErfcNode extends SimpleMonadicMathFunction {

        public ErfcNode(RubyContext context, SourceSection sourceSection) {
            super(context, sourceSection);
        }

        public ErfcNode(ErfcNode prev) {
            super(prev);
        }

        @Override
        public double doFunction(double a) {
            return erfc(a);
        }

        public static double erfc(double a) {
            // Copied from RubyMath - see copyright notices there

            final double y = Math.abs(a);

            if (a <= -6.013687357) {
                return 2;
            } else if (y < 1.49012e-08) {
                return 1 - 2 * a / 1.77245385090551602729816748334;
            } else {
                double ysq = y*y;
                if (y < 1) {
                    return 1 - a * (1 + RubyMath.chebylevSerie(2 * ysq - 1, RubyMath.ERFC_COEF));
                } else if (y <= 4.0) {
                    double result = Math.exp(-ysq)/y*(0.5+RubyMath.chebylevSerie((8.0 / ysq - 5.0) / 3.0, RubyMath.ERFC2_COEF));
                    if (a < 0) result = 2.0 - result;
                    if (a < 0) result = 2.0 - result;
                    if (a < 0) result = 2.0 - result;
                    return result;
                } else {
                    double result = Math.exp(-ysq) / y * (0.5 + RubyMath.chebylevSerie(8.0 / ysq - 1, RubyMath.ERFCC_COEF));
                    if (a < 0) result = 2.0 - result;
                    return result;
                }
            }
        }

    }

    @CoreMethod(names = "exp", isModuleFunction = true, required = 1)
    public abstract static class ExpNode extends SimpleMonadicMathFunction {

        public ExpNode(RubyContext context, SourceSection sourceSection) {
            super(context, sourceSection);
        }

        public ExpNode(ExpNode prev) {
            super(prev);
        }

        @Override
        protected double doFunction(double a) {
            return Math.exp(a);
        }

    }

    @CoreMethod(names = "frexp", isModuleFunction = true, required = 1)
    public abstract static class FrExpNode extends CoreMethodNode {

        @Child protected KernelNodes.IsANode isANode;
        @Child protected DispatchHeadNode floatNode;

        public FrExpNode(RubyContext context, SourceSection sourceSection) {
            super(context, sourceSection);
            isANode = KernelNodesFactory.IsANodeFactory.create(context, sourceSection, new RubyNode[]{null, null});
            floatNode = new DispatchHeadNode(context, Dispatch.MissingBehavior.RETURN_MISSING);
        }

        public FrExpNode(FrExpNode prev) {
            super(prev);
            isANode = prev.isANode;
            floatNode = prev.floatNode;
        }

        @Specialization
        public RubyArray frexp(int a) {
            return frexp((double) a);
        }

        @Specialization
        public RubyArray frexp(long a) {
            return frexp((double) a);
        }

        @Specialization
<<<<<<< HEAD
        public RubyArray frexp(BigInteger a) {
            return frexp(RuntimeBigInteger.doubleValue(a));
=======
        public RubyArray frexp(RubyBignum a) {
            return frexp(a.doubleValue());
>>>>>>> 8bdf8e21
        }

        @Specialization
        public RubyArray frexp(double a) {
            // Copied from RubyMath - see copyright notices there

            double mantissa = a;
            short sign = 1;
            long exponent = 0;

            if (!Double.isInfinite(mantissa) && mantissa != 0.0) {
                // Make mantissa same sign so we only have one code path.
                if (mantissa < 0) {
                    mantissa = -mantissa;
                    sign = -1;
                }

                // Increase value to hit lower range.
                for (; mantissa < 0.5; mantissa *= 2.0, exponent -=1) { }

                // Decrease value to hit upper range.
                for (; mantissa >= 1.0; mantissa *= 0.5, exponent +=1) { }
            }

            return new RubyArray(getContext().getCoreLibrary().getArrayClass(), new Object[]{sign * mantissa, exponent}, 2);
        }

        @Fallback
        public RubyArray frexp(VirtualFrame frame, Object a) {
            if (isANode.executeBoolean(a, getContext().getCoreLibrary().getNumericClass())) {
                try {
                    return frexp(floatNode.callFloat(frame, a, "to_f", null));
                } catch (UseMethodMissingException e) {
                    throw new RaiseException(getContext().getCoreLibrary().typeErrorCantConvertInto(
                            getContext().getCoreLibrary().getLogicalClass(a).getName(),
                            getContext().getCoreLibrary().getFloatClass().getName(),
                            this));
                }
            } else {
                CompilerDirectives.transferToInterpreter();

                throw new RaiseException(getContext().getCoreLibrary().typeErrorCantConvertInto(
                        getContext().getCoreLibrary().getLogicalClass(a).getName(),
                        getContext().getCoreLibrary().getFloatClass().getName(),
                        this));
            }
        }

    }

    @CoreMethod(names = "gamma", isModuleFunction = true, required = 1)
    public abstract static class GammaNode extends SimpleMonadicMathFunction {

        public GammaNode(RubyContext context, SourceSection sourceSection) {
            super(context, sourceSection);
        }

        public GammaNode(GammaNode prev) {
            super(prev);
        }

        @Override
        protected double doFunction(double a) {
            // Copied from RubyMath - see copyright notices there

            if (a == -1) {
                CompilerDirectives.transferToInterpreter();
                throw new RaiseException(getContext().getCoreLibrary().mathDomainError("gamma", this));
            }

            if (Double.isNaN(a)) {
                return Double.NaN;
            }

            if (Double.isInfinite(a)) {
                if (a > 0) {
                    return Double.POSITIVE_INFINITY;
                } else {
                    CompilerDirectives.transferToInterpreter();
                    throw new RaiseException(getContext().getCoreLibrary().mathDomainError("gamma", this));
                }
            }

            double result = RubyMath.nemes_gamma(a);

            if (Double.isInfinite(result)) {
                if (a < 0) {
                    result = Double.NaN;
                } else {
                    if (a == 0 && 1 / a < 0) {
                        result = Double.NEGATIVE_INFINITY;
                    } else {
                        result = Double.POSITIVE_INFINITY;
                    }
                }
            }

            if (Double.isNaN(a)) {
                CompilerDirectives.transferToInterpreter();
                throw new RaiseException(getContext().getCoreLibrary().mathDomainError("gamma", this));
            }

            return result;
        }

    }

    @CoreMethod(names = "hypot", isModuleFunction = true, required = 2)
    public abstract static class HypotNode extends SimpleDyadicMathFunction {

        public HypotNode(RubyContext context, SourceSection sourceSection) {
            super(context, sourceSection);
        }

        public HypotNode(HypotNode prev) {
            super(prev);
        }

        @Override
        protected double doFunction(double a, double b) {
            return Math.hypot(a, b);
        }

    }

    @CoreMethod(names = "ldexp", isModuleFunction = true, required = 2)
    public abstract static class LdexpNode extends CoreMethodNode {

        @Child protected KernelNodes.IsANode isANode;
        @Child protected DispatchHeadNode floatANode;
        @Child protected DispatchHeadNode integerBNode;

        protected LdexpNode(RubyContext context, SourceSection sourceSection) {
            super(context, sourceSection);
            isANode = KernelNodesFactory.IsANodeFactory.create(context, sourceSection, new RubyNode[]{null, null});
            floatANode = new DispatchHeadNode(context, Dispatch.MissingBehavior.RETURN_MISSING);
            integerBNode = new DispatchHeadNode(context, Dispatch.MissingBehavior.RETURN_MISSING);
        }

        protected LdexpNode(LdexpNode prev) {
            super(prev);
            isANode = prev.isANode;
            floatANode = prev.floatANode;
            integerBNode = prev.integerBNode;
        }

        @Specialization
        public double function(int a, int b) {
            return function((double) a, b);
        }

        @Specialization
        public double function(int a, long b) {
            return function((double) a, b);
        }

        @Specialization
        public double function(int a, double b) {
            return function((double) a, b);
        }

        @Specialization
        public double function(long a, int b) {
            return function((double) a, b);
        }

        @Specialization
        public double function(long a, long b) {
            return function((double) a, b);
        }

        @Specialization
        public double function(long a, double b) {
            return function((double) a, b);
        }

        @Specialization
<<<<<<< HEAD
        public double function(BigInteger a, int b) {
            return function(RuntimeBigInteger.doubleValue(a), b);
        }

        @Specialization
        public double function(BigInteger a, long b) {
            return function(RuntimeBigInteger.doubleValue(a), b);
        }

        @Specialization
        public double function(BigInteger a, double b) {
            return function(RuntimeBigInteger.doubleValue(a), b);
=======
        public double function(RubyBignum a, int b) {
            return function(a.doubleValue(), b);
        }

        @Specialization
        public double function(RubyBignum a, long b) {
            return function(a.doubleValue(), b);
        }

        @Specialization
        public double function(RubyBignum a, double b) {
            return function(a.doubleValue(), b);
>>>>>>> 8bdf8e21
        }

        @Specialization
        public double function(double a, int b) {
            return function(a, (double) b);
        }

        @Specialization
        public double function(double a, long b) {
            return function(a, (double) b);
        }

        @Specialization
        public double function(double a, double b) {
            if (Double.isNaN(b)) {
                CompilerDirectives.transferToInterpreter();
                throw new RaiseException(getContext().getCoreLibrary().rangeError("float", Double.toString(b), "integer", this));
            }

            return a * Math.pow(2, b);
        }

        @Fallback
        public double function(VirtualFrame frame, Object a, Object b) {
            if (isANode.executeBoolean(a, getContext().getCoreLibrary().getNumericClass())) {
                try {
                    return function(
                            floatANode.callFloat(frame, a, "to_f", null),
                            integerBNode.callLongFixnum(frame, b, "to_int", null));
                } catch (UseMethodMissingException e) {
                    throw new RaiseException(getContext().getCoreLibrary().typeErrorCantConvertInto(
                            getContext().getCoreLibrary().getLogicalClass(a).getName(),
                            getContext().getCoreLibrary().getIntegerClass().getName(),
                            this));
                }
            } else {
                CompilerDirectives.transferToInterpreter();

                throw new RaiseException(getContext().getCoreLibrary().typeErrorCantConvertInto(
                        getContext().getCoreLibrary().getLogicalClass(a).getName(),
                        getContext().getCoreLibrary().getFloatClass().getName(),
                        this));
            }
        }

    }



    @CoreMethod(names = "lgamma", isModuleFunction = true, required = 1)
    public abstract static class LGammaNode extends CoreMethodNode {

        @Child protected KernelNodes.IsANode isANode;
        @Child protected DispatchHeadNode floatNode;

        public LGammaNode(RubyContext context, SourceSection sourceSection) {
            super(context, sourceSection);
            isANode = KernelNodesFactory.IsANodeFactory.create(context, sourceSection, new RubyNode[]{null, null});
            floatNode = new DispatchHeadNode(context, Dispatch.MissingBehavior.RETURN_MISSING);
        }

        public LGammaNode(LGammaNode prev) {
            super(prev);
            isANode = prev.isANode;
            floatNode = prev.floatNode;
        }

        @Specialization
        public RubyArray lgamma(int a) {
            return lgamma((double) a);
        }

        @Specialization
        public RubyArray lgamma(long a) {
            return lgamma((double) a);
        }

        @Specialization
<<<<<<< HEAD
        public RubyArray lgamma(BigInteger a) {
            return lgamma(RuntimeBigInteger.doubleValue(a));
=======
        public RubyArray lgamma(RubyBignum a) {
            return lgamma(a.doubleValue());
>>>>>>> 8bdf8e21
        }

        @Specialization
        public RubyArray lgamma(double a) {
            // Copied from RubyMath - see copyright notices there

            if (a < 0 && Double.isInfinite(a)) {
                CompilerDirectives.transferToInterpreter();
                throw new RaiseException(getContext().getCoreLibrary().mathDomainError("log2", this));
            }

            final RubyMath.NemesLogGamma l = new RubyMath.NemesLogGamma(a);

            return new RubyArray(getContext().getCoreLibrary().getArrayClass(), new Object[]{l.value, l.sign}, 2);
        }

        @Fallback
        public RubyArray lgamma(VirtualFrame frame, Object a) {
            if (isANode.executeBoolean(a, getContext().getCoreLibrary().getNumericClass())) {
                try {
                    return lgamma(floatNode.callFloat(frame, a, "to_f", null));
                } catch (UseMethodMissingException e) {
                    throw new RaiseException(getContext().getCoreLibrary().typeErrorCantConvertInto(
                            getContext().getCoreLibrary().getLogicalClass(a).getName(),
                            getContext().getCoreLibrary().getFloatClass().getName(),
                            this));
                }
            } else {
                CompilerDirectives.transferToInterpreter();

                throw new RaiseException(getContext().getCoreLibrary().typeErrorCantConvertInto(
                        getContext().getCoreLibrary().getLogicalClass(a).getName(),
                        getContext().getCoreLibrary().getFloatClass().getName(),
                        this));
            }
        }

    }

    @CoreMethod(names = "log", isModuleFunction = true, required = 1, optional = 1)
    public abstract static class LogNode extends SimpleDyadicMathFunction {

        public LogNode(RubyContext context, SourceSection sourceSection) {
            super(context, sourceSection);
        }

        public LogNode(LogNode prev) {
            super(prev);
        }

        @Specialization
        public double function(int a, UndefinedPlaceholder b) {
            return doFunction(a);
        }

        @Specialization
        public double function(long a, UndefinedPlaceholder b) {
            return doFunction(a);
        }

        @Specialization
<<<<<<< HEAD
        public double function(BigInteger a, UndefinedPlaceholder b) {
            return doFunction(RuntimeBigInteger.doubleValue(a));
=======
        public double function(RubyBignum a, UndefinedPlaceholder b) {
            return doFunction(a.doubleValue());
>>>>>>> 8bdf8e21
        }

        @Specialization
        public double function(double a, UndefinedPlaceholder b) {
            return doFunction(a);
        }

        @Specialization
        public double function(VirtualFrame frame, Object a, UndefinedPlaceholder b) {
            if (isANode.executeBoolean(a, getContext().getCoreLibrary().getNumericClass())) {
                try {
                    return doFunction(
                            floatANode.callFloat(frame, a, "to_f", null));
                } catch (UseMethodMissingException e) {
                    throw new RaiseException(getContext().getCoreLibrary().typeErrorCantConvertInto(
                            getContext().getCoreLibrary().getLogicalClass(a).getName(),
                            getContext().getCoreLibrary().getFloatClass().getName(),
                            this));
                }
            } else {
                CompilerDirectives.transferToInterpreter();

                throw new RaiseException(getContext().getCoreLibrary().typeErrorCantConvertInto(
                        getContext().getCoreLibrary().getLogicalClass(a).getName(),
                        getContext().getCoreLibrary().getFloatClass().getName(),
                        this));
            }
        }

        private double doFunction(double a) {
            if (a < 0) {
                CompilerDirectives.transferToInterpreter();
                throw new RaiseException(getContext().getCoreLibrary().mathDomainError("log", this));
            }

            return Math.log(a);
        }

        @Override
        protected double doFunction(double a, double b) {
            if (a < 0) {
                CompilerDirectives.transferToInterpreter();
                throw new RaiseException(getContext().getCoreLibrary().mathDomainError("log", this));
            }

            return Math.log(a) / Math.log(b);
        }

    }

    @CoreMethod(names = "log10", isModuleFunction = true, required = 1)
    public abstract static class Log10Node extends SimpleMonadicMathFunction {

        public Log10Node(RubyContext context, SourceSection sourceSection) {
            super(context, sourceSection);
        }

        public Log10Node(Log10Node prev) {
            super(prev);
        }

        @Override
        protected double doFunction(double a) {
            if (a < 0) {
                CompilerDirectives.transferToInterpreter();
                throw new RaiseException(getContext().getCoreLibrary().mathDomainError("log10", this));
            }

            return Math.log10(a);
        }

    }

    @CoreMethod(names = "log2", isModuleFunction = true, required = 1)
    public abstract static class Log2Node extends SimpleMonadicMathFunction {

        private final double LOG2 = Math.log(2);

        public Log2Node(RubyContext context, SourceSection sourceSection) {
            super(context, sourceSection);
        }

        public Log2Node(Log2Node prev) {
            super(prev);
        }

        @Override
        protected double doFunction(double a) {
            if (a < 0) {
                CompilerDirectives.transferToInterpreter();
                throw new RaiseException(getContext().getCoreLibrary().mathDomainError("log2", this));
            }

            return Math.log(a) / LOG2;
        }

    }

    @CoreMethod(names = "sin", isModuleFunction = true, required = 1)
    public abstract static class SinNode extends SimpleMonadicMathFunction {

        public SinNode(RubyContext context, SourceSection sourceSection) {
            super(context, sourceSection);
        }

        public SinNode(SinNode prev) {
            super(prev);
        }

        @Override
        protected double doFunction(double a) {
            return Math.sin(a);
        }

    }

    @CoreMethod(names = "sinh", isModuleFunction = true, required = 1)
    public abstract static class SinHNode extends SimpleMonadicMathFunction {

        public SinHNode(RubyContext context, SourceSection sourceSection) {
            super(context, sourceSection);
        }

        public SinHNode(SinHNode prev) {
            super(prev);
        }

        @Override
        protected double doFunction(double a) {
            return Math.sinh(a);
        }

    }

    @CoreMethod(names = "tan", isModuleFunction = true, required = 1)
    public abstract static class TanNode extends SimpleMonadicMathFunction {

        public TanNode(RubyContext context, SourceSection sourceSection) {
            super(context, sourceSection);
        }

        public TanNode(TanNode prev) {
            super(prev);
        }

        @Override
        protected double doFunction(double a) {
            return Math.tan(a);
        }

    }

    @CoreMethod(names = "tanh", isModuleFunction = true, required = 1)
    public abstract static class TanHNode extends SimpleMonadicMathFunction {

        public TanHNode(RubyContext context, SourceSection sourceSection) {
            super(context, sourceSection);
        }

        public TanHNode(TanHNode prev) {
            super(prev);
        }

        @Override
        protected double doFunction(double a) {
            return Math.tanh(a);
        }

    }

    @CoreMethod(names = "sqrt", isModuleFunction = true, required = 1)
    public abstract static class SqrtNode extends SimpleMonadicMathFunction {

        public SqrtNode(RubyContext context, SourceSection sourceSection) {
            super(context, sourceSection);
        }

        public SqrtNode(SqrtNode prev) {
            super(prev);
        }

        @Override
        protected double doFunction(double a) {
            return Math.sqrt(a);
        }

    }

    protected abstract static class SimpleMonadicMathFunction extends CoreMethodNode {

        @Child protected KernelNodes.IsANode isANode;
        @Child protected DispatchHeadNode floatNode;

        protected SimpleMonadicMathFunction(RubyContext context, SourceSection sourceSection) {
            super(context, sourceSection);
            isANode = KernelNodesFactory.IsANodeFactory.create(context, sourceSection, new RubyNode[]{null, null});
            floatNode = new DispatchHeadNode(context, Dispatch.MissingBehavior.RETURN_MISSING);
        }

        protected SimpleMonadicMathFunction(SimpleMonadicMathFunction prev) {
            super(prev);
            isANode = prev.isANode;
            floatNode = prev.floatNode;
        }

        // TODO: why can't we leave this abstract?

        protected double doFunction(double a) {
            throw new UnsupportedOperationException();
        }

        @Specialization
        public double function(int a) {
            return doFunction(a);
        }

        @Specialization
        public double function(long a) {
            return doFunction(a);
        }

        @Specialization
<<<<<<< HEAD
        public double function(BigInteger a) {
            return doFunction(RuntimeBigInteger.doubleValue(a));
=======
        public double function(RubyBignum a) {
            return doFunction(a.doubleValue());
>>>>>>> 8bdf8e21
        }

        @Specialization
        public double function(double a) {
            return doFunction(a);
        }

        @Fallback
        public double function(VirtualFrame frame, Object a) {
            if (isANode.executeBoolean(a, getContext().getCoreLibrary().getNumericClass())) {
                try {
                    return doFunction(floatNode.callFloat(frame, a, "to_f", null));
                } catch (UseMethodMissingException e) {
                    throw new RaiseException(getContext().getCoreLibrary().typeErrorCantConvertInto(
                            getContext().getCoreLibrary().getLogicalClass(a).getName(),
                            getContext().getCoreLibrary().getFloatClass().getName(),
                            this));
                }
            } else {
                CompilerDirectives.transferToInterpreter();

                throw new RaiseException(getContext().getCoreLibrary().typeErrorCantConvertInto(
                        getContext().getCoreLibrary().getLogicalClass(a).getName(),
                        getContext().getCoreLibrary().getFloatClass().getName(),
                        this));
            }
        }

    }

    protected abstract static class SimpleDyadicMathFunction extends CoreMethodNode {

        @Child protected KernelNodes.IsANode isANode;
        @Child protected DispatchHeadNode floatANode;
        @Child protected DispatchHeadNode floatBNode;

        protected SimpleDyadicMathFunction(RubyContext context, SourceSection sourceSection) {
            super(context, sourceSection);
            isANode = KernelNodesFactory.IsANodeFactory.create(context, sourceSection, new RubyNode[]{null, null});
            floatANode = new DispatchHeadNode(context, Dispatch.MissingBehavior.RETURN_MISSING);
            floatBNode = new DispatchHeadNode(context, Dispatch.MissingBehavior.RETURN_MISSING);
        }

        protected SimpleDyadicMathFunction(SimpleDyadicMathFunction prev) {
            super(prev);
            isANode = prev.isANode;
            floatANode = prev.floatANode;
            floatBNode = prev.floatBNode;
        }

        // TODO: why can't we leave this abstract?

        protected double doFunction(double a, double b) {
            throw new UnsupportedOperationException();
        }

        @Specialization
        public double function(int a, int b) {
            return doFunction(a, b);
        }

        @Specialization
        public double function(int a, long b) {
            return doFunction(a, b);
        }

        @Specialization
<<<<<<< HEAD
        public double function(int a, BigInteger b) {
            return doFunction(a, RuntimeBigInteger.doubleValue(b));
=======
        public double function(int a, RubyBignum b) {
            return doFunction(a, b.doubleValue());
>>>>>>> 8bdf8e21
        }

        @Specialization
        public double function(int a, double b) {
            return doFunction(a, b);
        }

        @Specialization
        public double function(long a, int b) {
            return doFunction(a, b);
        }

        @Specialization
        public double function(long a, long b) {
            return doFunction(a, b);
        }

        @Specialization
<<<<<<< HEAD
        public double function(long a, BigInteger b) {
            return doFunction(a, RuntimeBigInteger.doubleValue(b));
=======
        public double function(long a, RubyBignum b) {
            return doFunction(a, b.doubleValue());
>>>>>>> 8bdf8e21
        }

        @Specialization
        public double function(long a, double b) {
            return doFunction(a, b);
        }

        @Specialization
<<<<<<< HEAD
        public double function(BigInteger a, int b) {
            return doFunction(RuntimeBigInteger.doubleValue(a), b);
        }

        @Specialization
        public double function(BigInteger a, long b) {
            return doFunction(RuntimeBigInteger.doubleValue(a), b);
        }

        @Specialization
        public double function(BigInteger a, BigInteger b) {
            return doFunction(RuntimeBigInteger.doubleValue(a), RuntimeBigInteger.doubleValue(b));
        }

        @Specialization
        public double function(BigInteger a, double b) {
            return doFunction(RuntimeBigInteger.doubleValue(a), b);
=======
        public double function(RubyBignum a, int b) {
            return doFunction(a.doubleValue(), b);
        }

        @Specialization
        public double function(RubyBignum a, long b) {
            return doFunction(a.doubleValue(), b);
        }

        @Specialization
        public double function(RubyBignum a, RubyBignum b) {
            return doFunction(a.doubleValue(), b.doubleValue());
        }

        @Specialization
        public double function(RubyBignum a, double b) {
            return doFunction(a.doubleValue(), b);
>>>>>>> 8bdf8e21
        }

        @Specialization
        public double function(double a, int b) {
            return doFunction(a, b);
        }

        @Specialization
        public double function(double a, long b) {
            return doFunction(a, b);
        }

        @Specialization
<<<<<<< HEAD
        public double function(double a, BigInteger b) {
            return doFunction(a, RuntimeBigInteger.doubleValue(b));
=======
        public double function(double a, RubyBignum b) {
            return doFunction(a, b.doubleValue());
>>>>>>> 8bdf8e21
        }

        @Specialization
        public double function(double a, double b) {
            return doFunction(a, b);
        }

        @Fallback
        public double function(VirtualFrame frame, Object a, Object b) {
            if (isANode.executeBoolean(a, getContext().getCoreLibrary().getNumericClass()) && isANode.executeBoolean(b, getContext().getCoreLibrary().getNumericClass())) {
                try {
                    return doFunction(
                            floatANode.callFloat(frame, a, "to_f", null),
                            floatBNode.callFloat(frame, b, "to_f", null));
                } catch (UseMethodMissingException e) {
                    throw new RaiseException(getContext().getCoreLibrary().typeErrorCantConvertInto(
                            getContext().getCoreLibrary().getLogicalClass(a).getName(),
                            getContext().getCoreLibrary().getFloatClass().getName(),
                            this));
                }
            } else {
                CompilerDirectives.transferToInterpreter();

                throw new RaiseException(getContext().getCoreLibrary().typeErrorCantConvertInto(
                        getContext().getCoreLibrary().getLogicalClass(a).getName(),
                        getContext().getCoreLibrary().getFloatClass().getName(),
                        this));
            }
        }

    }

}<|MERGE_RESOLUTION|>--- conflicted
+++ resolved
@@ -21,11 +21,7 @@
 import org.jruby.truffle.runtime.*;
 import org.jruby.truffle.runtime.control.RaiseException;
 import org.jruby.truffle.runtime.core.RubyArray;
-<<<<<<< HEAD
-import org.jruby.truffle.runtime.util.RuntimeBigInteger;
-=======
 import org.jruby.truffle.runtime.core.RubyBignum;
->>>>>>> 8bdf8e21
 
 @CoreClass(name = "Math")
 public abstract class MathNodes {
@@ -392,13 +388,8 @@
         }
 
         @Specialization
-<<<<<<< HEAD
-        public RubyArray frexp(BigInteger a) {
-            return frexp(RuntimeBigInteger.doubleValue(a));
-=======
         public RubyArray frexp(RubyBignum a) {
             return frexp(a.doubleValue());
->>>>>>> 8bdf8e21
         }
 
         @Specialization
@@ -576,20 +567,6 @@
         }
 
         @Specialization
-<<<<<<< HEAD
-        public double function(BigInteger a, int b) {
-            return function(RuntimeBigInteger.doubleValue(a), b);
-        }
-
-        @Specialization
-        public double function(BigInteger a, long b) {
-            return function(RuntimeBigInteger.doubleValue(a), b);
-        }
-
-        @Specialization
-        public double function(BigInteger a, double b) {
-            return function(RuntimeBigInteger.doubleValue(a), b);
-=======
         public double function(RubyBignum a, int b) {
             return function(a.doubleValue(), b);
         }
@@ -602,7 +579,6 @@
         @Specialization
         public double function(RubyBignum a, double b) {
             return function(a.doubleValue(), b);
->>>>>>> 8bdf8e21
         }
 
         @Specialization
@@ -681,13 +657,8 @@
         }
 
         @Specialization
-<<<<<<< HEAD
-        public RubyArray lgamma(BigInteger a) {
-            return lgamma(RuntimeBigInteger.doubleValue(a));
-=======
         public RubyArray lgamma(RubyBignum a) {
             return lgamma(a.doubleValue());
->>>>>>> 8bdf8e21
         }
 
         @Specialization
@@ -749,13 +720,8 @@
         }
 
         @Specialization
-<<<<<<< HEAD
-        public double function(BigInteger a, UndefinedPlaceholder b) {
-            return doFunction(RuntimeBigInteger.doubleValue(a));
-=======
         public double function(RubyBignum a, UndefinedPlaceholder b) {
             return doFunction(a.doubleValue());
->>>>>>> 8bdf8e21
         }
 
         @Specialization
@@ -978,13 +944,8 @@
         }
 
         @Specialization
-<<<<<<< HEAD
-        public double function(BigInteger a) {
-            return doFunction(RuntimeBigInteger.doubleValue(a));
-=======
         public double function(RubyBignum a) {
             return doFunction(a.doubleValue());
->>>>>>> 8bdf8e21
         }
 
         @Specialization
@@ -1052,13 +1013,8 @@
         }
 
         @Specialization
-<<<<<<< HEAD
-        public double function(int a, BigInteger b) {
-            return doFunction(a, RuntimeBigInteger.doubleValue(b));
-=======
         public double function(int a, RubyBignum b) {
             return doFunction(a, b.doubleValue());
->>>>>>> 8bdf8e21
         }
 
         @Specialization
@@ -1077,13 +1033,8 @@
         }
 
         @Specialization
-<<<<<<< HEAD
-        public double function(long a, BigInteger b) {
-            return doFunction(a, RuntimeBigInteger.doubleValue(b));
-=======
         public double function(long a, RubyBignum b) {
             return doFunction(a, b.doubleValue());
->>>>>>> 8bdf8e21
         }
 
         @Specialization
@@ -1092,25 +1043,6 @@
         }
 
         @Specialization
-<<<<<<< HEAD
-        public double function(BigInteger a, int b) {
-            return doFunction(RuntimeBigInteger.doubleValue(a), b);
-        }
-
-        @Specialization
-        public double function(BigInteger a, long b) {
-            return doFunction(RuntimeBigInteger.doubleValue(a), b);
-        }
-
-        @Specialization
-        public double function(BigInteger a, BigInteger b) {
-            return doFunction(RuntimeBigInteger.doubleValue(a), RuntimeBigInteger.doubleValue(b));
-        }
-
-        @Specialization
-        public double function(BigInteger a, double b) {
-            return doFunction(RuntimeBigInteger.doubleValue(a), b);
-=======
         public double function(RubyBignum a, int b) {
             return doFunction(a.doubleValue(), b);
         }
@@ -1128,7 +1060,6 @@
         @Specialization
         public double function(RubyBignum a, double b) {
             return doFunction(a.doubleValue(), b);
->>>>>>> 8bdf8e21
         }
 
         @Specialization
@@ -1142,13 +1073,8 @@
         }
 
         @Specialization
-<<<<<<< HEAD
-        public double function(double a, BigInteger b) {
-            return doFunction(a, RuntimeBigInteger.doubleValue(b));
-=======
         public double function(double a, RubyBignum b) {
             return doFunction(a, b.doubleValue());
->>>>>>> 8bdf8e21
         }
 
         @Specialization
