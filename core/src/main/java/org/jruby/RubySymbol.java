--- conflicted
+++ resolved
@@ -390,10 +390,7 @@
             @Override
             public IRubyObject yield(ThreadContext context, IRubyObject[] args, IRubyObject self,
                     RubyModule klass, boolean aValue, Binding binding, Block.Type type, Block block) {
-<<<<<<< HEAD
-=======
                 RubyProc.prepareArgs(context, type, block.arity(), args);
->>>>>>> 2e5e2863
                 return yieldInner(context, context.runtime.newArrayNoCopyLight(args), block);
             }
 
@@ -409,11 +406,7 @@
             }
 
             @Override
-<<<<<<< HEAD
-            public IRubyObject yield(ThreadContext context, IRubyObject[] args, IRubyObject self, RubyModule klass, boolean aValue, Binding binding, Type type) {
-=======
             protected IRubyObject doYield(ThreadContext context, IRubyObject[] args, IRubyObject self, RubyModule klass, boolean aValue, Binding binding, Type type) {
->>>>>>> 2e5e2863
                 return yieldInner(context, context.runtime.newArrayNoCopyLight(args), Block.NULL_BLOCK);
             }
 
