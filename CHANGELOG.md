--- conflicted
+++ resolved
@@ -43,14 +43,11 @@
 * Fixed BigDecimal coerce initial argument using `to_str` (#1826).
 * Fixed `NameError`, `NoMethodError`, and `SystemCallError` dup with internal field data.
 * Make `Enumerable#chunk` work without a block (#1518).
-<<<<<<< HEAD
 * Fixed issue with `SystemCallError.new` setting a backtrace.
 * Fixed `BigDecimal#to_s` formatting issue (#1711).
 * Run `END` keyword block only once at exit.
 * Implement Numeric#clone method to return self.
-=======
 * Fixed `Symbol#to_proc` to create proc with nil `source_location` (#1663).
->>>>>>> 30bdf788
 
 Compatibility:
 
