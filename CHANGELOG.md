# 20.0.0

New features:


Bug fixes:

* Fix `Tempfile#{size,length}` when the IO is not flushed (#1765, @rafaelfranca).
* Dump and load instance variables in subclasses of `Exception` (#1766, @rafaelfranca).
<<<<<<< HEAD
* Fix `Date._iso8601` and `Date._rfc3339` when the string is an invalid date (#1773, @rafaelfranca).
=======
* Fail earlier for bad handle unwrapping (#1777, @chrisseaton).
>>>>>>> 437bc45f

Compatibility:

* Implemented `String#start_with?(Regexp)` (#1771, @zhublik).

Performance:


# 19.3.0

New features:

* Compilation of C extensions is now done with an internal LLVM toolchain producing both native code and bitcode. This means more C extensions should compile out of the box and this should resolve most linker-related issues.
* It is no longer necessary to install LLVM for installing C extensions on TruffleRuby.
* It is no longer necessary to install libc++ and libc++abi for installing C++ extensions on TruffleRuby.
* On macOS, it is no longer necessary to install the system headers package (#1417).
* License updated to EPL 2.0/GPL 2.0/LGPL 2.1 like recent JRuby.

Bug fixes:

* `rb_undef_method` now works for private methods (#1731, @cky).
* Fixed several issues when requiring C extensions concurrently (#1565).
* `self.method ||= value` with a private method now works correctly (#1673).
* Fixed `RegexpError: invalid multibyte escape` for binary regexps with a non-binary String (#1433).
* Arrays now report their methods to other languages for interopability (#1768).
* Installing `sassc` now works due to using the LLVM toolchain (#1753).
* Renamed `Truffle::Interop.respond_to?` to avoid conflict with Ruby's `respond_to?` (#1491).
* Warn only if `$VERBOSE` is `true` when a magic comment is ignored (#1757, @nirvdrum).
* Make C extensions use the same libssl as the one used for the openssl C extension (#1770).

Compatibility:

* `GC.stat` can now take an optional argument (#1716, @kirs).
* `Kernel#load` with `wrap` has been implemented (#1739).
* Implemented `Kernel#spawn` with `:chdir` (#1492).
* Implemented `rb_str_drop_bytes`, notably used by OpenSSL (#1740, @cky).
* Include executables of default gems, needed for `rails new` in Rails 6.
* Use compilation flags similar to MRI for C extension compilation.
* Warn for `gem update --system` as it is not fully supported yet and is often not needed.
* Pass `-undefined dynamic_lookup` to the linker on macOS like MRI.

Performance:

* Core methods are no longer always cloned, which reduces memory footprint and should improve warmup.
* Inline cache calls to `rb_intern()` with a constant name in C extensions.
* Improve allocation speed of native handles for C extensions.
* Improve the performance of `NIL_P` and `INT2FIX` in C extensions.
* Various fixes to improve Rack performance.
* Optimize `String#gsub(String)` by not creating a `Regexp` and using `String#index` instead.
* Fixed "FrameWithoutBoxing should not be materialized" compilation issue in `TryNode`.

# 19.2.0, August 2019

New features:

* `Fiddle` has been implemented.

Bug fixes:

* Set `RbConfig::CONFIG['ruby_version']` to the same value as the TruffleRuby version. This fixes reusing C extensions between different versions of TruffleRuby with Bundler (#1715).
* Fixed `Symbol#match` returning `MatchData` (#1706, @zhublik).
* Allow `Time#strftime` to be called with binary format strings.
* Do not modify the argument passed to `IO#write` when the encoding does not match (#1714).
* Use the class where the method was defined to check if an `UnboundMethod` can be used for `#define_method` (#1710).
* Fixed setting `$~` for `Enumerable` and `Enumerator::Lazy`'s `#grep` and `#grep_v`.
* Improved errors when interacting with single-threaded languages (#1709).

Compatibility:

* Added `Kernel#then` (#1703, @zhublik).
* `FFI::Struct#[]=` is now supported for inline character arrays.
* `blocking: true` is now supported for `FFI::Library#attach_function`.
* Implemented `Proc#>>` and `#<<` (#1688).
* `Thread.report_on_exception` is now `true` by default like MRI 2.5+.
* `BigDecimal` compatibility has been generally improved in several ways.

Changes:

* An interop read message sent to a `Proc` will no longer call the `Proc`.

Performance:

* Several `String` methods have been made faster by the usage of vector instructions
  when searching for a single-byte character in a String.
* Methods needing the caller frame are now better optimized.

# 19.1.0, June 2019

*Ruby is an experimental language in the GraalVM 19.1.0 release*

Bug fixes:

* Sharing for thread-safety of objects is now triggered later as intended, e.g., when a second `Thread` is started.
* Fixed `Array#to_h` so it doesn't set a default value (#1698).
* Removed extra `public` methods on `IO` (#1702).
* Fixed `Process.kill(signal, Process.pid)` when the signal is trapped as `:IGNORE` (#1702).
* Fixed `Addrinfo.new(String)` to reliably find the address family (#1702).
* Fixed argument checks in `BasicSocket#setsockopt` (#1460).
* Fixed `ObjectSpace.trace_object_allocations` (#1456).
* Fixed `BigDecimal#{clone,dup}` so it now just returns the receiver, per Ruby 2.5+ semantics (#1680).
* Fixed creating `BigDecimal` instances from non-finite `Float` values (#1685).
* Fixed `BigDecimal#inspect` output for non-finite values (e.g, NaN or -Infinity) (#1683).
* Fixed `BigDecimal#hash` to return the same value for two `BigDecimal` objects that are equal (#1656).
* Added missing `BigDecimal` constant definitions (#1684).
* Implemented `rb_eval_string_protect`.
* Fixed `rb_get_kwargs` to correctly handle optional and rest arguments.
* Calling `Kernel#raise` with a raised exception will no longer set the cause of the exception to itself (#1682).
* Return a `FFI::Function` correctly for functions returning a callback.
* Convert to intuitive Ruby exceptions when INVOKE fails (#1690).
* Implemented `FFI::Pointer#clear` (#1687).
* Procs will now yield to the block in their declaration context even when called with a block argument (#1657).
* Fixed problems with calling POSIX methods if `Symbol#[]` is redefined (#1665).
* Fixed sharing of `Array` and `Hash` elements for thread-safety of objects (#1601).
* Fixed concurrent modifications of `Gem::Specification::LOAD_CACHE` (#1601).
* Fix `TCPServer#accept` to set `#do_not_reverse_lookup` correctly on the created `TCPSocket`.

Compatibility:

* Exceptions from `coerce` are no longer rescued, like MRI.
* Implemented `Integer#{allbits?,anybits?,nobits?}`.
* `Integer#{ceil,floor,truncate}` now accept a precision and `Integer#round` accepts a rounding mode.
* Added missing `Enumerable#filter` and `Enumerator::Lazy#filter` aliases to the respective `select` method (#1610).
* Implemented more `Ripper` methods as no-ops (#1694, @Mogztter).
* Implemented `rb_enc_sprintf` (#1702).
* Implemented `ENV#{filter,filter!}` aliases for `select` and `select!`.
* Non-blocking `StringIO` and `Socket` APIs now support `exception: false` like MRI (#1702).
* Increased compatibility of `BigDecimal`.
* `String#-@` now performs string deduplication (#1608).
* `Hash#merge` now preserves the key order from the original hash for merged values (#1650).
* Coerce values given to `FFI::Pointer` methods.
* `FrozenError` is now defined and is used for `can't modify frozen` object exceptions.
* `StringIO` is now available by default like in MRI, because it is required by RubyGems.

Changes:

* Interactive sources (like the GraalVM polyglot shell) now all share the same binding (#1695).
* Hash code calculation has been improved to reduce hash collisions for `Hash` and other cases.

Performance:

* `eval(code, binding)` for a fixed `code` containing blocks is now much faster. This improves the performance of rendering `ERB` templates containing loops.
* `rb_str_cat` is faster due to the C string now being concatenated without first being converted to a Ruby string or having its encoding checked. As a side effect the behaviour of `rb_str_cat` should now more closely match that of MRI.

# 19.0.0, May 2019

*Ruby is an experimental language in the GraalVM 19.0.0 release*

Bug fixes:

* The debugger now sees global variables as the global scope.
* Temporary variables are no longer visible in the debugger.
* Setting breakpoints on some lines has been fixed.
* The OpenSSL C extension is now always recompiled, fixing various bugs when using the extension (e.g., when using Bundler in TravisCI) (#1676, #1627, #1632).
* Initialize `$0` when not run from the 'ruby' launcher, which is needed to `require` gems (#1653).

Compatibility:

* `do...end` blocks can now have `rescue/else/ensure` clauses like MRI (#1618).

Changes:

* `TruffleRuby.sulong?` has been replaced by `TruffleRuby.cexts?`, and `TruffleRuby.graal?` has been replaced by `TruffleRuby.jit?`. The old methods will continue to work for now, but will produce warnings, and will be removed at a future release.

# 1.0 RC 16, 19 April 2019

Bug fixes:

* Fixed `Hash#merge` with no arguments to return a new copy of the receiver (#1645).
* Fixed yield with a splat and keyword arguments (#1613).
* Fixed `rb_scan_args` to correctly handle kwargs in combination with optional args.
* Many fixes for `FFI::Pointer` to be more compatible with the `ffi` gem.

New features:

* Rounding modes have been implemented or improved for `Float`, `Rational`, `BigDecimal` (#1509).
* Support Homebrew installed in other prefixes than `/usr/local` (#1583).
* Added a pure-Ruby implementation of FFI which passes almost all Ruby FFI specs (#1529, #1524).

Changes:

* Support for the Darkfish theme for RDoc generation has been removed.

Compatibility:

* The `KeyError` raised from `ENV#fetch` and `Hash#fetch` now matches MRI's message formatting (#1633).
* Add the missing `key` and `receiver` values to `KeyError` raised from `ENV#fetch`.
* `String#unicode_normalize` has been moved to the core library like in MRI.
* `StringScanner` will now match a regexp beginning with `^` even when not scanning from the start of the string.
* `Module#define_method` is now public like in MRI.
* `Kernel#warn` now supports the `uplevel:` keyword argument.

# 1.0 RC 15, 5 April 2019

Bug fixes:

* Improved compatibility with MRI's `Float#to_s` formatting (#1626).
* Fixed `String#inspect` when the string uses a non-UTF-8 ASCII-compatible encoding and has non-ASCII characters.
* Fixed `puts` for strings with non-ASCII-compatible encodings.
* `rb_protect` now returns `Qnil` when an error occurs.
* Fixed a race condition when using the interpolate-once (`/o`) modifier in regular expressions.
* Calling `StringIO#close` multiple times no longer raises an exception (#1640).
* Fixed a bug in include file resolution when compiling C extensions.

New features:

* `Process.clock_getres` has been implemented.

Changes:

* `debug`, `profile`, `profiler`, which were already marked as unsupported, have been removed.
* Our experimental JRuby-compatible Java interop has been removed - use `Polyglot` and `Java` instead.
* The Trufle handle patches applied to `psych` C extension have now been removed.
* The `rb_tr_handle_*` functions have been removed as they are no longer used in any C extension patches.
* Underscores and dots in options have become hyphens, so `--exceptions.print_uncaught_java` is now `--exceptions-print-uncaught-java`, for example.
* The `rb_tr_handle_*` functions have been removed as they are no longer used in any C extension patches.

Bug fixes:

* `autoload :C, "path"; require "path"` now correctly triggers the autoload.
* Fixed `UDPSocket#bind` to specify family and socktype when resolving address.
* The `shell` standard library can now be `require`-d.
* Fixed a bug where `for` could result in a `NullPointerException` when trying to assign the iteration variable.
* Existing global variables can now become aliases of other global variables (#1590).

Compatibility:

* ERB now uses StringScanner and not the fallback, like on MRI. As a result `strscan` is required by `require 'erb'` (#1615).
* Yield different number of arguments for `Hash#each` and `Hash#each_pair` based on the block arity like MRI (#1629).
* Add support for the `base` keyword argument to `Dir.{[], glob}`.

# 1.0 RC 14, 18 March 2019

Updated to Ruby 2.6.2.

Bug fixes:

* Implement `rb_io_wait_writable` (#1586).
* Fixed error when using arrows keys first within `irb` or `pry` (#1478, #1486).
* Coerce the right hand side for all `BigDecimal` operations (#1598).
* Combining multiple `**` arguments containing duplicate keys produced an incorrect hash. This has now been fixed (#1469).
* `IO#read_nonblock` now returns the passed buffer object, if one is supplied.
* Worked out autoloading issue (#1614).

New features:

* Implemented `String#delete_prefix`, `#delete_suffix`, and related methods.
* Implemented `Dir.children` and `Dir#children`.
* Implemented `Integer#sqrt`.

Changes:

* `-Xoptions` has been removed - use `--help:languages` instead.
* `-Xlog=` has been removed - use `--log.level=` instead.
* `-J` has been removed - use `--vm.` instead.
* `-J-cp lib.jar` and so on have removed - use `--vm.cp=lib.jar` or `--vm.classpath=lib.jar` instead.
* `--jvm.` and `--native.` have been deprecated, use `--vm.` instead to pass VM options.
* `-Xoption=value` has been removed - use `--option=value` instead.
* The `-X` option now works as in MRI.
* `--help:debug` is now `--help:internal`.
* `ripper` is still not implemented, but the module now exists and has some methods that are implemented as no-ops.

# 1.0 RC 13, 5 March 2019

Note that as TruffleRuby RC 13 is built on Ruby 2.4.4 it is still vulnerable to CVE-2018-16395. This will be fixed in the next release.

New features:

* Host interop with Java now works on SubstrateVM too.

Bug fixes:

* Fixed `Enumerator::Lazy` which wrongly rescued `StandardError` (#1557).
* Fixed several problems with `Numeric#step` related to default arguments, infinite sequences, and bad argument types (#1520).
* Fixed incorrect raising of `ArgumentError` with `Range#step` when at least one component of the `Range` is `Float::INFINITY` (#1503).
* Fixed the wrong encoding being associated with certain forms of heredoc strings (#1563).
* Call `#coerce` on right hand operator if `BigDecimal` is the left hand operator (#1533, @Quintasan).
* Fixed return type of division of `Integer.MIN_VALUE` and `Long.MIN_VALUE` by -1 (#1581).
* `Exception#cause` is now correctly set for internal exceptions (#1560).
* `rb_num2ull` is now implemented as well as being declared in the `ruby.h` header (#1573).
* `rb_sym_to_s` is now implemented (#1575).
* `R_TYPE_P` now returns the type number for a wider set of Ruby objects (#1574).
* `rb_fix2str` has now been implemented.
* `rb_protect` will now work even if `NilClass#==` has been redefined.
* `BigDecimal` has been moved out of the `Truffle` module to match MRI.
* `StringIO#puts` now correctly handles `to_s` methods which do not return strings (#1577).
* `Array#each` now behaves like MRI when the array is modified (#1580).
* Clarified that `$SAFE` can never be set to a non-zero value.
* Fix compatibility with RubyGems 3 (#1558).
* `Kernel#respond_to?` now returns false if a method is protected and the `include_all` argument is false (#1568).

Changes:

* `TRUFFLERUBY_CEXT_ENABLED` is no longer supported and C extensions are now always built, regardless of the value of this environment variable.
* Getting a substring of a string created by a C extension now uses less memory as only the requested portion will be copied to a managed string.
* `-Xoptions` has been deprecated and will be removed - use `--help:languages` instead.
* `-Xlog=` has been deprecated and will be removed - use `--log.level=` instead.
* `-J` has been deprecated and will be removed - use `--jvm.` instead.
* `-J-cp lib.jar` and so on have been deprecated and will be removed - use `--jvm.cp=lib.jar` or `--jvm.classpath=lib.jar` instead.
* `-J-cmd`, `--jvm.cmd`, `JAVA_HOME`, `JAVACMD`, and `JAVA_OPTS` do not work in any released configuration of TruffleRuby, so have been removed.
* `-Xoption=value` has been deprecated and will be removed - use `--option=value` instead.
* `TracePoint` now raises an `ArgumentError` for unsupported events.
* `TracePoint.trace` and `TracePoint#inspect` have been implemented.

Compatibility:

* Improved the exception when an `-S` file isn't found.
* Removed the message from exceptions raised by bare `raise` to better match MRI (#1487).
* `TracePoint` now handles the `:class` event.

Performance:

* Sped up `String` handling in native extensions, quite substantially in some cases, by reducing conversions between native and managed strings and allowing for mutable metadata in native strings.

# 1.0 RC 12, 4 February 2019

Bug fixes:

* Fixed a bug with `String#lines` and similar methods with multibyte characters (#1543).
* Fixed an issue with `String#{encode,encode!}` double-processing strings using XML conversion options and a new destination encoding (#1545).
* Fixed a bug where a raised cloned exception would be caught as the original exception (#1542).
* Fixed a bug with `StringScanner` and patterns starting with `^` (#1544).
* Fixed `Enumerable::Lazy#uniq` with infinite streams (#1516).

Compatibility:

* Change to a new system for handling Ruby objects in C extensions which greatly increases compatibility with MRI.
* Implemented `BigDecimal#to_r` (#1521).
* `Symbol#to_proc` now returns `-1` like on MRI (#1462).

# 1.0 RC 11, 15 January 2019

New features:

* macOS clocks `CLOCK_MONOTONIC_RAW`, `_MONOTONIC_RAW_APPROX`, `_UPTIME_RAW`, `_UPTIME_RAW_APPROX`, and `_PROCESS_CPUTIME_ID` have been implemented (#1480).
* TruffleRuby now automatically detects native access and threading permissions from the `Context` API, and can run code with no permissions given (`Context.create()`).

Bug fixes:

* FFI::Pointer now does the correct range checks for signed and unsigned values.
* Allow signal `0` to be used with `Process.kill` (#1474).
* `IO#dup` now properly sets the new `IO` instance to be close-on-exec.
* `IO#reopen` now properly resets the receiver to be close-on-exec.
* `StringIO#set_encoding` no longer raises an exception if the underlying `String` is frozen (#1473).
* Fix handling of `Symbol` encodings in `Marshal#dump` and `Marshal#load` (#1530).

Compatibility:

* Implemented `Dir.each_child`.
* Adding missing support for the `close_others` option to `exec` and `spawn`.
* Implemented the missing `MatchData#named_captures` method (#1512).

Changes:

* `Process::CLOCK_` constants have been given the same value as in standard Ruby.

Performance:

* Sped up accesses to native memory through FFI::Pointer.
* All core files now make use of frozen `String` literals, reducing the number of `String` allocations for core methods.
* New -Xclone.disable option to disable all manual cloning.

# 1.0 RC 10, 5 December 2018

New features:

* The `nkf` and `kconv` standard libraries were added (#1439).
* `Mutex` and `ConditionVariable` have a new fast path for acquiring locks that are unlocked.
* `Queue` and `SizedQueue`, `#close` and `#closed?`, have been implemented.
* `Kernel#clone(freeze)` has been implemented (#1454).
* `Warning.warn` has been implemented (#1470).
* `Thread.report_on_exception` has been implemented (#1476).
* The emulation symbols for `Process.clock_gettime` have been implemented.

Bug fixes:

* Added `rb_eEncodingError` for C extensions (#1437).
* Fixed race condition when creating threads (#1445).
* Handle `exception: false` for IO#write_nonblock (#1457, @ioquatix).
* Fixed `Socket#connect_nonblock` for the `EISCONN` case (#1465, @ioquatix).
* `File.expand_path` now raises an exception for a non-absolute user-home.
* `ArgumentError` messages now better match MRI (#1467).
* Added support for `:float_millisecond`, `:millisecond`, and `:second` time units to `Process.clock_gettime` (#1468).
* Fixed backtrace of re-raised exceptions (#1459).
* Updated an exception message in Psych related to loading a non-existing class so that it now matches MRI.
* Fixed a JRuby-style Java interop compatibility issue seen in `test-unit`.
* Fixed problem with calling `warn` if `$stderr` has been reassigned.
* Fixed definition of `RB_ENCODING_GET_INLINED` (#1440).

Changes:

* Timezone messages are now logged at `CONFIG` level, use `-Xlog=CONFIG` to debug if the timezone is incorrectly shown as `UTC`.

# 1.0 RC 9, 5 November 2018

Security:

* CVE-2018-16396, *tainted flags are not propagated in Array#pack and String#unpack with some directives* has been mitigated by adding additional taint operations.

New features:

* LLVM for Oracle Linux 7 can now be installed without building from source.

Bug fixes:

* Times can now be created with UTC offsets in `+/-HH:MM:SS` format.
* `Proc#to_s` now has `ASCII-8BIT` as its encoding instead of the incorrect `UTF-8`.
* `String#%` now has the correct encoding for `UTF-8` and `US-ASCII` format strings, instead of the incorrect `ASCII-8BIT`.
* Updated `BigDecimal#to_s` to use `e` instead of `E` for exponent notation.
* Fixed `BigDecimal#to_s` to allow `f` as a format flag to indicate conventional floating point notation. Previously only `F` was allowed.

Changes:

* The supported version of LLVM for Oracle Linux has been updated from 3.8 to 4.0.
* `mysql2` is now patched to avoid a bug in passing `NULL` to `rb_scan_args`, and now passes the majority of its test suite.
* The post-install script now automatically detects if recompiling the OpenSSL C extension is needed. The post-install script should always be run in TravisCI as well, see `doc/user/standalone-distribution.md`.
* Detect when the system libssl is incompatible more accurately and add instructions on how to recompile the extension.

# 1.0 RC 8, 19 October 2018

New features:

* `Java.synchronized(object) { }` and `TruffleRuby.synchronized(object) { }` methods have been added.
* Added a `TruffleRuby::AtomicReference` class.
* Ubuntu 18.04 LTS is now supported.
* macOS 10.14 (Mojave) is now supported.

Changes:

* Random seeds now use Java's `NativePRNGNonBlocking`.
* The supported version of Fedora is now 28, upgraded from 25.
* The FFI gem has been updated from 1.9.18 to 1.9.25.
* JCodings has been updated from 1.0.30 to 1.0.40.
* Joni has been updated from 2.1.16 to 2.1.25.

Performance:

* Performance of setting the last exception on a thread has now been improved.

# 1.0 RC 7, 3 October 2018

New features:

* Useful `inspect` strings have been added for more foreign objects.
* The C extension API now defines a preprocessor macro `TRUFFLERUBY`.
* Added the rbconfig/sizeof native extension for better MRI compatibility.
* Support for `pg` 1.1. The extension now compiles successfully, but may still have issues with some datatypes.

Bug fixes:

* `readline` can now be interrupted by the interrupt signal (Ctrl+C). This fixes Ctrl+C to work in IRB.
* Better compatibility with C extensions due to a new "managed struct" type.
* Fixed compilation warnings which produced confusing messages for end users (#1422).
* Improved compatibility with Truffle polyglot STDIO.
* Fixed version check preventing TruffleRuby from working with Bundler 2.0 and later (#1413).
* Fixed problem with `Kernel.public_send` not tracking its caller properly (#1425).
* `rb_thread_call_without_gvl()` no longer holds the C-extensions lock.
* Fixed `caller_locations` when called inside `method_added`.
* Fixed `mon_initialize` when called inside `initialize_copy` (#1428).
* `Mutex` correctly raises a `TypeError` when trying to serialize with `Marshal.dump`.

Performance:

* Reduced memory footprint for private/internal AST nodes.
* Increased the number of cases in which string equality checks will become compile-time constants.
* Major performance improvement for exceptional paths where the rescue body does not access the exception object (e.g., `x.size rescue 0`).

Changes:

* Many clean-ups to our internal patching mechanism used to make some native extensions run on TruffleRuby.
* Removed obsoleted patches for Bundler compatibility now that Bundler 1.16.5 has built-in support for TruffleRuby.
* Reimplemented exceptions and other APIs that can return a backtrace to use Truffle's lazy stacktraces API.

# 1.0 RC 6, 3 September 2018

New features:

* `Polyglot.export` can now be used with primitives, and will now convert strings to Java, and `.import` will convert them from Java.
* Implemented `--encoding`, `--external-encoding`, `--internal-encoding`.
* `rb_object_tainted` and similar C functions have been implemented.
* `rb_struct_define_under` has been implemented.
* `RbConfig::CONFIG['sysconfdir']` has been implemented.
* `Etc` has been implemented (#1403).
* The `-Xcexts=false` option disables C extensions.
* Instrumentation such as the CPUSampler reports methods in a clearer way like `Foo#bar`, `Gem::Specification.each_spec`, `block in Foo#bar` instead of just `bar`, `each_spec`, `block in bar` (which is what MRI displays in backtraces).
* TruffleRuby is now usable as a JSR 223 (`javax.script`) language.
* A migration guide from JRuby (`doc/user/jruby-migration.md`) is now included.
* `kind_of?` works as an alias for `is_a?` on foreign objects.
* Boxed foreign strings unbox on `to_s`, `to_str`, and `inspect`.

Bug fixes:

* Fix false-positive circular warning during autoload.
* Fix Truffle::AtomicReference for `concurrent-ruby`.
* Correctly look up `llvm-link` along `clang` and `opt` so it is no longer needed to add LLVM to `PATH` on macOS for Homebrew and MacPorts.
* Fix `alias` to work when in a refinement module (#1394).
* `Array#reject!` no longer truncates the array if the block raises an exception for an element.
* WeakRef now has the same inheritance and methods as MRI's version.
* Support `-Wl` linker argument for C extensions. Fixes compilation of`mysql2` and `pg`.
* Using `Module#const_get` with a scoped argument will now correctly autoload the constant if needed.
* Loaded files are read as raw bytes, rather than as a UTF-8 string and then converted back into bytes.
* Return 'DEFAULT' for `Signal.trap(:INT) {}`. Avoids a backtrace when quitting a Sinatra server with Ctrl+C.
* Support `Signal.trap('PIPE', 'SYSTEM_DEFAULT')`, used by the gem `rouge` (#1411).
* Fix arity checks and handling of arity `-2` for `rb_define_method()`.
* Setting `$SAFE` to a negative value now raises a `SecurityError`.
* The offset of `DATA` is now correct in the presence of heredocs.
* Fix double-loading of the `json` gem, which led to duplicate constant definition warnings.
* Fix definition of `RB_NIL_P` to be early enough. Fixes compilation of `msgpack`.
* Fix compilation of megamorphic interop calls.
* `Kernel#singleton_methods` now correctly ignores prepended modules of non-singleton classes. Fixes loading `sass` when `activesupport` is loaded.
* Object identity numbers should never be negative.

Performance:

* Optimize keyword rest arguments (`def foo(**kwrest)`).
* Optimize rejected (non-Symbol keys) keyword arguments.
* Source `SecureRandom.random_bytes` from `/dev/urandom` rather than OpenSSL.
* C extension bitcode is no longer encoded as Base64 to pass it to Sulong.
* Faster `String#==` using vectorization.

Changes:

* Clarified that all sources that come in from the Polyglot API `eval` method will be treated as UTF-8, and cannot be re-interpreted as another encoding using a magic comment.
* The `-Xembedded` option can now be set set on the launcher command line.
* The `-Xplatform.native=false` option can now load the core library, by enabling `-Xpolyglot.stdio`.
* `$SAFE` and `Thread#safe_level` now cannot be set to `1` - raising an error rather than warning as before. `-Xsafe` allows it to be set, but there are still no checks.
* Foreign objects are now printed as `#<Foreign:system-identity-hash-code>`, except for foreign arrays which are now printed as `#<Foreign [elements...]>`.
* Foreign objects `to_s` now calls `inspect` rather than Java's `toString`.
* The embedded configuration (`-Xembedded`) now warns about features which may not work well embedded, such as signals.
* The `-Xsync.stdio` option has been removed - use standard Ruby `STDOUT.sync = true` in your program instead.

# 1.0 RC 5, 3 August 2018

New features:

* It is no longer needed to add LLVM (`/usr/local/opt/llvm@4/bin`) to `PATH` on macOS.
* Improve error message when LLVM, `clang` or `opt` is missing.
* Automatically find LLVM and libssl with MacPorts on macOS (#1386).
* `--log.ruby.level=` can be used to set the log level from any launcher.
* Add documentation about installing with Ruby managers/installers and how to run TruffleRuby in CI such as TravisCI (#1062, #1070).
* `String#unpack1` has been implemented.

Bug fixes:

* Allow any name for constants with `rb_const_get()`/`rb_const_set()` (#1380).
* Fix `defined?` with an autoload constant to not raise but return `nil` if the autoload fails (#1377).
* Binary Ruby Strings can now only be converted to Java Strings if they only contain US-ASCII characters. Otherwise, they would produce garbled Java Strings (#1376).
* `#autoload` now correctly calls `main.require(path)` dynamically.
* Hide internal file from user-level backtraces (#1375).
* Show caller information in warnings from the core library (#1375).
* `#require` and `#require_relative` should keep symlinks in `$"` and `__FILE__` (#1383).
* Random seeds now always come directly from `/dev/urandom` for MRI compatibility.
* SIGINFO, SIGEMT and SIGPWR are now defined (#1382).
* Optional and operator assignment expressions now return the value assigned, not the value returned by an assignment method (#1391).
* `WeakRef.new` will now return the correct type of object, even if `WeakRef` is subclassed (#1391).
* Resolving constants in prepended modules failed, this has now been fixed (#1391).
* Send and `Symbol#to_proc` now take account of refinements at their call sites (#1391).
* Better warning when the timezone cannot be found on WSL (#1393).
* Allow special encoding names in `String#force_encoding` and raise an exception on bad encoding names (#1397).
* Fix `Socket.getifaddrs` which would wrongly return an empty array (#1375).
* `Binding` now remembers the file and line at which it was created for `#eval`. This is notably used by `pry`'s `binding.pry`.
* Resolve symlinks in `GEM_HOME` and `GEM_PATH` to avoid related problems (#1383).
* Refactor and fix `#autoload` so other threads see the constant defined while the autoload is in progress (#1332).
* Strings backed by `NativeRope`s now make a copy of the rope when `dup`ed.
* `String#unpack` now taints return strings if the format was tainted, and now does not taint the return array if the format was tainted.
* Lots of fixes to `Array#pack` and `String#unpack` tainting, and a better implementation of `P` and `p`.
* Array literals could evaluate an element twice under some circumstances. This has now been fixed.

Performance:

* Optimize required and optional keyword arguments.
* `rb_enc_to_index` is now faster by eliminating an expensive look-up.

Changes:

* `-Xlog=` now needs log level names to be upper case.
* `-Dtruffleruby.log` and `TRUFFLERUBY_LOG` have been removed - use `-Dpolyglot.log.ruby.level`.
* The log format, handlers, etc are now managed by the Truffle logging system.
* The custom log levels `PERFORMANCE` and `PATCH` have been removed.

# 1.0 RC 4, 18 July 2018

*TruffleRuby was not updated in RC 4*

# 1.0 RC 3, 2 July 2018

New features:

* `is_a?` can be called on foreign objects.

Bug fixes:

* It is no longer needed to have `ruby` in `$PATH` to run the post-install hook.
* `Qnil`/`Qtrue`/`Qfalse`/`Qundef` can now be used as initial value for global variables in C extensions.
* Fixed error message when the runtime libssl has no SSLv2 support (on Ubuntu 16.04 for instance).
* `RbConfig::CONFIG['extra_bindirs']` is now a String as other RbConfig values.
* `SIGPIPE` is correctly caught on SubstrateVM, and the corresponding write() raises `Errno::EPIPE` when the read end of a pipe or socket is closed.
* Use the magic encoding comment for determining the source encoding when using eval().
* Fixed a couple bugs where the encoding was not preserved correctly.

Performance:

* Faster stat()-related calls, by returning the relevant field directly and avoiding extra allocations.
* `rb_str_new()`/`rb_str_new_cstr()` are much faster by avoiding extra copying and allocations.
* `String#{sub,sub!}` are faster in the common case of an empty replacement string.
* Eliminated many unnecessary memory copy operations when reading from `IO` with a delimiter (e.g., `IO#each`), leading to overall improved `IO` reading for common use cases such as iterating through lines in a `File`.
* Use the byte[] of the given Ruby String when calling eval() directly for parsing.

# 1.0 RC 2, 6 June 2018

New features:

* We are now compatible with Ruby 2.4.4.
* `object.class` on a Java `Class` object will give you an object on which you can call instance methods, rather than static methods which is what you get by default.
* The log level can now also be set with `-Dtruffleruby.log=info` or `TRUFFLERUBY_LOG=info`.
* `-Xbacktraces.raise` will print Ruby backtraces whenever an exception is raised.
* `Java.import name` imports Java classes as top-level constants.
* Coercion of foreign numbers to Ruby numbers now works.
* `to_s` works on all foreign objects and calls the Java `toString`.
* `to_str` will try to `UNBOX` and then re-try `to_str`, in order to provoke the unboxing of foreign strings.

Changes:

* The version string now mentions if you're running GraalVM Community Edition (`GraalVM CE`) or GraalVM Enterprise Edition (`GraalVM EE`).
* The inline JavaScript functionality `-Xinline_js` has been removed.
* Line numbers `< 0`, in the various eval methods, are now warned about, because we don't support these at all. Line numbers `> 1` are warned about (at the fine level) but they are shimmed by adding blank lines in front to get to the correct offset. Line numbers starting at `0` are also warned about at the fine level and set to `1` instead.
* The `erb` standard library has been patched to stop using a -1 line number.
* `-Xbacktraces.interleave_java` now includes all the trailing Java frames.
* Objects with a `[]` method, except for `Hash`, now do not return anything for `KEYS`, to avoid the impression that you could `READ` them. `KEYINFO` also returns nothing for these objects, except for `Array` where it returns information on indices.
* `String` now returns `false` for `HAS_KEYS`.
* The supported additional functionality module has been renamed from `Truffle` to `TruffleRuby`. Anything not documented in `doc/user/truffleruby-additions.md` should not be used.
* Imprecise wrong gem directory detection was replaced. TruffleRuby newly marks its gem directories with a marker file, and warns if you try to use TruffleRuby with a gem directory which is lacking the marker.

Bug fixes:

* TruffleRuby on SubstrateVM now correctly determines the system timezone.
* `Kernel#require_relative` now coerces the feature argument to a path and canonicalizes it before requiring, and it now uses the current directory as the directory for a synthetic file name from `#instance_eval`.

# 1.0 RC 1, 17 April 2018

New features:

* The Ruby version has been updated to version 2.3.7.

Security:

* CVE-2018-6914, CVE-2018-8779, CVE-2018-8780, CVE-2018-8777, CVE-2017-17742 and CVE-2018-8778 have been mitigated.

Changes:

* `RubyTruffleError` has been removed and uses replaced with standard exceptions.
* C++ libraries like `libc++` are now not needed if you don't run C++ extensions. `libc++abi` is now never needed. Documentation updated to make it more clear what the minimum requirements for pure Ruby, C extensions, and C++ extensions separately.
* C extensions are now built by default - `TRUFFLERUBY_CEXT_ENABLED` is assumed `true` unless set to `false`.
* The `KEYS` interop message now returns an array of Java strings, rather than Ruby strings. `KEYS` on an array no longer returns indices.
* `HAS_SIZE` now only returns `true` for `Array`.
* A method call on a foreign object that looks like an operator (the method name does not begin with a letter) will call `IS_BOXED` on the object and based on that will possibly `UNBOX` and convert to Ruby.
* Now using the native version of Psych.
* The supported version of LLVM on Oracle Linux has been dropped to 3.8.
* The supported version of Fedora has been dropped to 25, and the supported version of LLVM to 3.8, due to LLVM incompatibilities. The instructions for installing `libssl` have changed to match.

# 0.33, April 2018

New features:

* The Ruby version has been updated to version 2.3.6.
* Context pre-initialization with TruffleRuby `--native`, which significantly improves startup time and loads the `did_you_mean` gem ahead of time.
* The default VM is changed to SubstrateVM, where the startup is significantly better. Use `--jvm` option for full JVM VM.
* The `Truffle::Interop` module has been replaced with a new `Polyglot` module which is designed to use more idiomatic Ruby syntax rather than explicit methods. A [new document](doc/user/polyglot.md) describes polyglot programming at a higher level.
* The `REMOVABLE`, `MODIFIABLE` and `INSERTABLE` Truffle interop key info flags have been implemented.
* `equal?` on foreign objects will check if the underlying objects are equal if both are Java interop objects.
* `delete` on foreign objects will send `REMOVE`, `size` will send `GET_SIZE`, and `keys` will send `KEYS`. `respond_to?(:size)` will send `HAS_SIZE`, `respond_to?(:keys)` will send `HAS_KEYS`.
* Added a new Java-interop API similar to the one in the Nashorn JavaScript implementation, as also implemented by Graal.js. The `Java.type` method returns a Java class object on which you can use normal interop methods. Needs the `--jvm` flag to be used.
* Supported and tested versions of LLVM for different platforms have been more precisely [documented](doc/user/installing-llvm.md).

Changes:

* Interop semantics of `INVOKE`, `READ`, `WRITE`, `KEYS` and `KEY_INFO` have changed significantly, so that `INVOKE` maps to Ruby method calls, `READ` calls `[]` or returns (bound) `Method` objects, and `WRITE` calls `[]=`.

Performance:

* `Dir.glob` is much faster and more memory efficient in cases that can reduce to direct filename lookups.
* `SecureRandom` now defers loading OpenSSL until it's needed, reducing time to load `SecureRandom`.
* `Array#dup` and `Array#shift` have been made constant-time operations by sharing the array storage and keeping a starting index.

Bug fixes:

* Interop key-info works with non-string-like names.

Internal changes:

* Changes to the lexer and translator to reduce regular expression calls.
* Some JRuby sources have been updated to 9.1.13.0.

# 0.32, March 2018

New features:

* A new embedded configuration is used when TruffleRuby is used from another language or application. This disables features like signals which may conflict with the embedding application, and threads which may conflict with other languages, and enables features such as the use of polyglot IO streams.

Performance:

* Conversion of ASCII-only Ruby strings to Java strings is now faster.
* Several operations on multi-byte character strings are now faster.
* Native I/O reads are about 22% faster.

Bug fixes:

* The launcher accepts `--native` and similar options in  the `TRUFFLERUBYOPT` environment variable.

Internal changes:

* The launcher is now part of the TruffleRuby repository, rather than part of the GraalVM repository.
* `ArrayBuilderNode` now uses `ArrayStrategies` and `ArrayMirrors` to remove direct knowledge of array storage.
* `RStringPtr` and `RStringPtrEnd` now report as pointers for interop purposes, fixing several issues with `char *` usage in C extensions.<|MERGE_RESOLUTION|>--- conflicted
+++ resolved
@@ -7,11 +7,8 @@
 
 * Fix `Tempfile#{size,length}` when the IO is not flushed (#1765, @rafaelfranca).
 * Dump and load instance variables in subclasses of `Exception` (#1766, @rafaelfranca).
-<<<<<<< HEAD
 * Fix `Date._iso8601` and `Date._rfc3339` when the string is an invalid date (#1773, @rafaelfranca).
-=======
 * Fail earlier for bad handle unwrapping (#1777, @chrisseaton).
->>>>>>> 437bc45f
 
 Compatibility:
 
