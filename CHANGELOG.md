--- conflicted
+++ resolved
@@ -44,16 +44,13 @@
 * Fixed incorrect comparisons between bignums and doubles. 
 * Prevented some internal uses of `Kernel#caller_locations` to be overridden by user code (#1934). 
 * Fixed an issue caused by recursing inlining within `Regexp#quote` (#1927).
-<<<<<<< HEAD
 * Updated `Kernel.Float()` to return given string in error message (#1945).
 * Parameters and arity of methods derived from `method_missing` should now match MRI (#1921).
 * Fixed compile error in `RB_FLOAT_TYPE_P` macro (#1928).
 * Fixed `Symbol#match` to call block with match data (#1933).
 * Fixed `Digest::SHA2.hexdigest` error with long messages (#1922).
 * Fixed `Date.parse` to dup the coerced string to not modify original (#1946).
-=======
 * Update `Comparable` error messages for special constant values (#1941).
->>>>>>> c80ddc8c
 
 Compatibility:
 
