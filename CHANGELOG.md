# 20.1.0

New features:

* Nightly builds of TruffleRuby are now available, see the README for details (#1483).
* `||=` will not compile the right-hand-side if it's only executed once, to match the idiomatic lazy-initialisation use-case (#1887, @kipply).
* The implicit interface for allowing Ruby objects to behave as polyglot arrays with `#size`, `#[]` methods has been removed and replaced with an explicit interface where each method starts with `polyglot_*`.
* Hash keys are no longer reported as polyglot members.
* All remaining implicit polyglot behaviour for `#[]` method was replaced with `polyglot_*` methods.
* Rename dynamic API to match InteropLibrary. All the methods keep the name as it is in InteropLibrary with following changes: use snake_case, add `polyglot_` prefix, drop `get` and `is` prefix, append `?` on all predicates.  
* Many nodes that manipulate arrays have been converted to use `ArrayStoreLibrary`.
* Split `Truffle::Interop.write` into `.write_array_element` and `.write_member` methods.
* Rename `Truffle::Interop.size` to `.array_size`.
* Rename `Truffle::Interop.is_boolean?` to `.boolean?`.
* Split `Truffle::Interop.read` into `.read_member` and `.read_array_element`.
* Drop `is_` prefix in `Truffle::Interop.is_array_element_*` predicates.
* The old array strategy code has been removed and all remaining nodes converted to the new `ArrayStoreLibrary`.

Bug fixes:

* Fixed `Exception#dup` to copy exception backtrace string array.
* Fixed `rb_warn` and `rb_warning` when used as statements (#1886, @chrisseaton).
* Fixed `NameError.new` and `NoMethodError.new` `:receiver` argument.
* Correctly handle large numbers of arguments to `rb_funcall` (#1882).
* Added arity check to `Module#{include, prepend}`.
* Fix `OpenSSL::Digest.{digest,hexdigest,base64digest}` to handle `algorithm, data` arguments (#1889, @bdewater).
* Fixed `SystemCallError.new` parameter conversion.
* Fixed `File#{chmod, umask}` argument conversion check.
* Added warning in `Hash.[]` for non-array elements.
* Fixed `File.lchmod` raises `NotImplementedError` when not available.
* `RSTRING_PTR()` now always returns a native pointer, resolving two bugs `memcpy`ing to (#1822) and from (#1772) Ruby Strings.
* Fixed issue with duping during splat (#1883).
* Fixed `Dir#children` implementation.
* Fixed `SignalException.new` error when bad parameter given.
* Added deprecation warning to `Kernel#=~`.
* Fixed `puts` for a foreign objects, e.g. `puts Polyglot.eval('js', '[]')` (#1881).
* Fixed `Exception#full_message` implementation.
* Updated `Kernel.Complex()` to handle the `exception: false` parameter.
* Fixed `Kernel#dup` to return self for `Complex` and `Rational` objects.
* Updated `Kernel.Float()` to handle the `exception: false` parameter.
* Fixed `String#unpack` `M` format (#1901).
* Fixed error when `SystemCallError` message contained non-ASCII characters.
* Fixed `rb_rescue` to allow null rescue methods. (#1909, @kipply).
* Fixed incorrect comparisons between bignums and doubles.
* Prevented some internal uses of `Kernel#caller_locations` to be overridden by user code (#1934).
* Fixed an issue caused by recursing inlining within `Regexp#quote` (#1927).
* Updated `Kernel.Float()` to return given string in error message (#1945).
* Parameters and arity of methods derived from `method_missing` should now match MRI (#1921).
* Fixed compile error in `RB_FLOAT_TYPE_P` macro (#1928).
* Fixed `Symbol#match` to call block with match data (#1933).
* Fixed `Digest::SHA2.hexdigest` error with long messages (#1922).
* Fixed `Date.parse` to dup the coerced string to not modify original (#1946).
* Update `Comparable` error messages for special constant values (#1941).

Compatibility:

* Implemented `Float#{floor, ceil}` with `ndigits` argument.
* Implemented `Thread#fetch`.
* Implemented `Float#truncate` with `ndigits` argument.
* Made `String#{byteslice, slice, slice!}` and `Symbol#slice` compatible with endless ranges.
* Implemented `-p` CLI option.
* Implemented "instance variable not initialized" warning.
* Implemented `-p` and `-a` CLI options.
* Make `Kernel#{caller, caller_locations}` and `Thread#backtrace_locations` compatible with endless ranges.
* Implemented `Dir#each_child`.
* Implemented `Kernel.{chomp, chop}` and `Kernel#{chomp, chop}`.
* Implemented `-p` and `-a`, and `-l` CLI options.
* Convert the argument to `File.realpath` with `#to_path` (#1894).
* `StringIO#binmode` now sets the external encoding to BINARY like MRI (#1898).
* `StringIO#inspect` should not include the contents of the `StringIO` (#1898).
* Implemented `rb_fd_*` functions (#1623).
* Fixed uninitialized variable warnings in core and lib (#1897).
* Make `Thread#backtrace` support omit, length and range arguments.
* Implemented `Range#%`.
* Fixed the type of the `flags` field of `rb_data_type_t` (#1911).
* Implemented `rb_obj_is_proc` (#1908, @kipply, @XrXr).
* Implemented C API macro `RARRAY_ASET()`.
* Implemented `num2short` (#1910, @kipply).
* `RSTRING_END()` now always returns a native pointer.
* Removed `register` specifier for `rb_mem_clear()` (#1924).
* Implemented `Thread::Backtrace::Locations#base_label` (#1920).
* Implemented `rb_mProcess` (#1936).
* Implemented `rb_gc_latest_gc_info` (#1937).
* Implemented `RBASIC_CLASS` (#1935).
* Yield 2 arguments for `Hash#map` if the arity of the block is > 1 (#1944).
<<<<<<< HEAD
* Add all `Errno` constants to match MRI, needed by recent RubyGems.
* Silence `ruby_dep` warnings since that gem is unmaintained.
=======
* Clarify error message for not implemented `Process.daemon` (#1962).
>>>>>>> 695cb34d

Changes:

* `TRUFFLERUBY_RESILIENT_GEM_HOME` has been removed. Unset `GEM_HOME` and `GEM_PATH` instead if you need to.
* Implemented `Enumerator::ArithmeticSequence`.
* `Truffle::System.full_memory_barrier`, `Truffle::Primitive.logical_processors`, and  `Truffle::AtomicReference` have been removed.
* Updated `nil` to be a global immutable singleton (#1835).

Performance:

* Optimized `RSTRING_PTR()` accesses by going to native directly, optimized various core methods, use Mode=latency and tune GC heap size for Bundler. This speeds up `bundle install` from 84s to 19s for a small Gemfile with 6 gems (#1398).
* Fixed memory footprint issue due to large compilation on Native Image, notably during `bundle install` (#1893).
* `ArrayBuilderNode` now uses a new Truffle library for manipulating array stores.

# 20.0.0

New features:

* Enable and document `--coverage` option (#1840, @chrisseaton).
* Update the internal LLVM toolchain to LLVM 9 and reduce its download size.
* Updated to Ruby 2.6.5 (#1749).
* Automatically set `PKG_CONFIG_PATH` as needed for compiling OpenSSL on macOS (#1830).

Bug fixes:

* Fix `Tempfile#{size,length}` when the IO is not flushed (#1765, @rafaelfranca).
* Dump and load instance variables in subclasses of `Exception` (#1766, @rafaelfranca).
* Fix `Date._iso8601` and `Date._rfc3339` when the string is an invalid date (#1773, @rafaelfranca).
* Fail earlier for bad handle unwrapping (#1777, @chrisseaton).
* Match out of range `ArgumentError` message with MRI (#1774, @rafaelfranca).
* Raise `Encoding::CompatibilityError` with incompatible encodings on `Regexp` (#1775, @rafaelfranca).
* Fixed interactions between attributes and instance variables in `Struct` (#1776, @chrisseaton).
* Coercion fixes for `TCPServer.new` (#1780, @XrXr).
* Fix `Float#<=>` not calling `coerce` when `other` argument responds to it (#1783, @XrXr).
* Do not warn / crash when requiring a file that sets and trigger autoload on itself (#1779, @XrXr).
* Strip trailing whitespaces when creating a `BigDecimal` with a `String` (#1796, @XrXr).
* Default `close_others` in `Process.exec` to `false` like Ruby 2.6 (#1798, @XrXr).
* Don't clone methods when setting method to the same visibility (#1794, @XrXr).
* `BigDecimal()` deal with large rationals precisely (#1797, @XrXr).
* Make it possible to call `instance_exec` with `rb_block_call` (#1802, @XrXr).
* Check for duplicate members in `Struct.new` (#1803, @XrXr).
* `Process::Status#to_i` return raw `waitpid(2)` status (#1800, @XrXr).
* `Process#exec`: set close-on-exec to false for fd redirection (#1805, @XrXr, @rafaelfranca).
* Building C extensions should now work with frozen string literals (#1786).
* Keep the Truffle working directory in sync with the native working directory.
* Rename `to_native` to `polyglot_to_native` to match `polyglot_pointer?` and `polyglot_address` methods.
* Fixed missing partial evaluation boundary in `Array#{sort,sort!}` (#1727).
* Fixed the class of `self` and the wrapping `Module` for `Kernel#load(path, wrap=true)` (#1739).
* Fixed missing polyglot type declaration for `RSTRING_PTR` to help with native/managed interop.
* Fixed `Module#to_s` and `Module#inspect` to not return an extra `#<Class:` for singleton classes.
* Arrays backed by native storage now allocate the correct amount of memory (#1828).
* Fixed issue in `ConditionVariable#wait` that could lose a `ConditionVariable#signal`.
* Do not expose TruffleRuby-specific method `Array#swap` (#1816).
* Fixed `#inspect` on broken UTF-8 sequences (#1842, @chrisseaton).
* `Truffle::Interop.keys` should report methods of `String` and `Symbol` (#1817).
* `Kernel#sprintf` encoding validity has been fixed (#1852, @XrXr).
* Fixed `ArrayIndexOutOfBoundsException` in `File.fnmatch` (#1845).
* Make `String#concat` work with no or multiple arguments (#1519).
* Make `Array#concat` work with no or multiple arguments (#1519).
* Coerce `BigDecimal(arg)` using `to_str` (#1826).
* Fixed `NameError#dup`, `NoMethodError#dup`, and `SystemCallError#dup` to copy internal fields.
* Make `Enumerable#chunk` work without a block (#1518).
* Fixed issue with `SystemCallError.new` setting a backtrace too early.
* Fixed `BigDecimal#to_s` formatting issue (#1711).
* Run `END` keyword block only once at exit.
* Implement `Numeric#clone` to return `self`.
* Fixed `Symbol#to_proc` to create a `Proc` with `nil` `source_location` (#1663).
* Make `GC.start` work with keyword arguments.
* Fixed `Kernel#clone` for `nil`, `true`, `false`, `Integer`, and `Symbol`.
* Make top-level methods available in `Context#getBindings()` (#1838).
* Made `Kernel#caller_locations` accept a range argument, and return `nil` when appropriate.
* Made `rb_respond_to` work with primitives (#1869, @chrisseaton).
* Fixed issue with missing backtrace for `rescue $ERROR_INFO` (#1660).
* Fixed `Struct#hash` for `keyword_init: true` `Struct`.
* Fixed `String#{upcase!,downcase!,swapcase!}(:ascii)` for non-ASCII-compatible encodings like UTF-16.
* Fixed `String#capitalize!` for strings that weren't full ASCII.
* Fixed enumeration issue in `ENV.{select, filter}`.
* Fixed `Complex` and `Rational` should be frozen after initializing.
* Fixed `printf` should raise error when not enough arguments for positional argument.
* Removed "shadowing outer local variable" warning.
* Fixed parameter conversion to `String` in ENV methods.
* Fixed deprecation warning when `ENV.index` is called.
* Fixed issue with `ENV.each_key`.
* Fixed `ENV.replace` implementation.
* Fixed `ENV.udpate` implementation.
* Fixed argument handling in `Kernel.printf`.
* Fixed character length after conversion to binary from a non-US-ASCII String.
* Fixed issue with installing latest bundler (#1880).
* Fixed type conversion for `Numeric#step` `step` parameter.
* Fixed `Kernel#Integer` conversion.
* Fixed `IO.try_convert` parameter conversion.
* Fixed linking of always-inline C API functions with `-std=gnu90` (#1837, #1879).
* Avoid race conditions during `gem install` by using a single download thread.
* Do not use gems precompiled for MRI on TruffleRuby (#1837).
* Fixed printing foreign arrays that were also pointers (#1679).
* Fixed `nil#=~` to not warn.
* Fixed `Enumerable#collect` to give user block arity in the block passed to `Enumerable#each`.

Compatibility:

* Implemented `String#start_with?(Regexp)` (#1771, @zhublik).
* Various improvements to `SignalException` and signal handling (#1790, @XrXr).
* Implemented `rb_utf8_str_new`, `rb_utf8_str_new_cstr`, `rb_utf8_str_new_static` (#1788, @chrisseaton).
* Implemented the `unit` argument of `Time.at` (#1791, @XrXr).
* Implemented `keyword_init: true` for `Struct.new` (#1789, @XrXr).
* Implemented `MatchData#dup` (#1792, @XrXr).
* Implemented a native storage strategy for `Array` to allow better C extension compatibility.
* Implemented `rb_check_symbol_cstr` (#1814).
* Implemented `rb_hash_start` (#1841, @XrXr).
* JCodings has been updated from 1.0.42 to 1.0.45.
* Joni has been updated from 2.1.25 to 2.1.30.
* Implemented `Method#<<` and `Method#>>` (#1821).
* The `.bundle` file extension is now used for C extensions on macOS (#1819, #1837).
* Implemented `Comparable#clamp` (#1517).
* Implemented `rb_gc_register_mark_object` and `rb_enc_str_asciionly_p` (#1856, @chrisseaton).
* Implemented `rb_io_set_nonblock` (#1741).
* Include the major kernel version in `RUBY_PLATFORM` on macOS like MRI (#1860, @eightbitraptor).
* Implemented `Enumerator::Chain`, `Enumerator#+`, and `Enumerable#chain` (#1859, #1858).
* Implemented `Thread#backtrace_locations` and `Exception#backtrace_locations` (#1556).
* Implemented `rb_module_new`, `rb_define_class_id`, `rb_define_module_id`, (#1876, @XrXr, @chrisseaton).
* Implemented `-n` CLI option (#1532).
* Cache the `Symbol` of method names in call nodes only when needed (#1872).
* Implemented `rb_get_alloc_func` and related functions (#1874, @XrXr).
* Implemented `rb_module_new`, `rb_define_class_id`, `rb_define_module_id`, (#1876, @chrisseaton).
* Implemented `ENV.slice`.
* Support for the Darkfish theme for RDoc generation has been added back.
* Implemented `Kernel#system` `exception: true` option.
* Implemented `Random.bytes`.
* Implemented `Random.random_number`.
* Added the ability to parse endless ranges.
* Made `Range#{to_a, step, each, bsearch, step, last, max, min, to_s, ==}` compatible with endless ranges.
* Made `Array#{[], []=, values_at, fill, slice!}` compatible with endless ranges.
* Defined `Array#{min, max}` methods.

Performance:

* Use a smaller limit for identity-based inline caches to improve warmup by avoiding too many deoptimizations.
* `long[]` array storage now correctly declare that they accept `int` values, reducing deoptimisations and promotions to `Object[]` storage.
* Enable inline caching of `Symbol` conversion for `rb_iv_get` and `rb_iv_set`.
* `rb_type` information is now cached on classes as a hidden variable to improve performance.
* Change to using thread local buffers for socket calls to reduce allocations.
* Refactor `IO.select` to reduce copying and optimisation boundaries.
* Refactor various `String` and `Rope` nodes to avoid Truffle performance warnings.
* Reading caller frames should now work in more cases without deoptimisation.

# 19.3.0

New features:

* Compilation of C extensions is now done with an internal LLVM toolchain producing both native code and bitcode. This means more C extensions should compile out of the box and this should resolve most linker-related issues.
* It is no longer necessary to install LLVM for installing C extensions on TruffleRuby.
* It is no longer necessary to install libc++ and libc++abi for installing C++ extensions on TruffleRuby.
* On macOS, it is no longer necessary to install the system headers package (#1417).
* License updated to EPL 2.0/GPL 2.0/LGPL 2.1 like recent JRuby.

Bug fixes:

* `rb_undef_method` now works for private methods (#1731, @cky).
* Fixed several issues when requiring C extensions concurrently (#1565).
* `self.method ||= value` with a private method now works correctly (#1673).
* Fixed `RegexpError: invalid multibyte escape` for binary regexps with a non-binary String (#1433).
* Arrays now report their methods to other languages for interopability (#1768).
* Installing `sassc` now works due to using the LLVM toolchain (#1753).
* Renamed `Truffle::Interop.respond_to?` to avoid conflict with Ruby's `respond_to?` (#1491).
* Warn only if `$VERBOSE` is `true` when a magic comment is ignored (#1757, @nirvdrum).
* Make C extensions use the same libssl as the one used for the openssl C extension (#1770).

Compatibility:

* `GC.stat` can now take an optional argument (#1716, @kirs).
* `Kernel#load` with `wrap` has been implemented (#1739).
* Implemented `Kernel#spawn` with `:chdir` (#1492).
* Implemented `rb_str_drop_bytes`, notably used by OpenSSL (#1740, @cky).
* Include executables of default gems, needed for `rails new` in Rails 6.
* Use compilation flags similar to MRI for C extension compilation.
* Warn for `gem update --system` as it is not fully supported yet and is often not needed.
* Pass `-undefined dynamic_lookup` to the linker on macOS like MRI.

Performance:

* Core methods are no longer always cloned, which reduces memory footprint and should improve warmup.
* Inline cache calls to `rb_intern()` with a constant name in C extensions.
* Improve allocation speed of native handles for C extensions.
* Improve the performance of `NIL_P` and `INT2FIX` in C extensions.
* Various fixes to improve Rack performance.
* Optimize `String#gsub(String)` by not creating a `Regexp` and using `String#index` instead.
* Fixed "FrameWithoutBoxing should not be materialized" compilation issue in `TryNode`.

# 19.2.0, August 2019

New features:

* `Fiddle` has been implemented.

Bug fixes:

* Set `RbConfig::CONFIG['ruby_version']` to the same value as the TruffleRuby version. This fixes reusing C extensions between different versions of TruffleRuby with Bundler (#1715).
* Fixed `Symbol#match` returning `MatchData` (#1706, @zhublik).
* Allow `Time#strftime` to be called with binary format strings.
* Do not modify the argument passed to `IO#write` when the encoding does not match (#1714).
* Use the class where the method was defined to check if an `UnboundMethod` can be used for `#define_method` (#1710).
* Fixed setting `$~` for `Enumerable` and `Enumerator::Lazy`'s `#grep` and `#grep_v`.
* Improved errors when interacting with single-threaded languages (#1709).

Compatibility:

* Added `Kernel#then` (#1703, @zhublik).
* `FFI::Struct#[]=` is now supported for inline character arrays.
* `blocking: true` is now supported for `FFI::Library#attach_function`.
* Implemented `Proc#>>` and `#<<` (#1688).
* `Thread.report_on_exception` is now `true` by default like MRI 2.5+.
* `BigDecimal` compatibility has been generally improved in several ways.

Changes:

* An interop read message sent to a `Proc` will no longer call the `Proc`.

Performance:

* Several `String` methods have been made faster by the usage of vector instructions
  when searching for a single-byte character in a String.
* Methods needing the caller frame are now better optimized.

# 19.1.0, June 2019

*Ruby is an experimental language in the GraalVM 19.1.0 release*

Bug fixes:

* Sharing for thread-safety of objects is now triggered later as intended, e.g., when a second `Thread` is started.
* Fixed `Array#to_h` so it doesn't set a default value (#1698).
* Removed extra `public` methods on `IO` (#1702).
* Fixed `Process.kill(signal, Process.pid)` when the signal is trapped as `:IGNORE` (#1702).
* Fixed `Addrinfo.new(String)` to reliably find the address family (#1702).
* Fixed argument checks in `BasicSocket#setsockopt` (#1460).
* Fixed `ObjectSpace.trace_object_allocations` (#1456).
* Fixed `BigDecimal#{clone,dup}` so it now just returns the receiver, per Ruby 2.5+ semantics (#1680).
* Fixed creating `BigDecimal` instances from non-finite `Float` values (#1685).
* Fixed `BigDecimal#inspect` output for non-finite values (e.g, NaN or -Infinity) (#1683).
* Fixed `BigDecimal#hash` to return the same value for two `BigDecimal` objects that are equal (#1656).
* Added missing `BigDecimal` constant definitions (#1684).
* Implemented `rb_eval_string_protect`.
* Fixed `rb_get_kwargs` to correctly handle optional and rest arguments.
* Calling `Kernel#raise` with a raised exception will no longer set the cause of the exception to itself (#1682).
* Return a `FFI::Function` correctly for functions returning a callback.
* Convert to intuitive Ruby exceptions when INVOKE fails (#1690).
* Implemented `FFI::Pointer#clear` (#1687).
* Procs will now yield to the block in their declaration context even when called with a block argument (#1657).
* Fixed problems with calling POSIX methods if `Symbol#[]` is redefined (#1665).
* Fixed sharing of `Array` and `Hash` elements for thread-safety of objects (#1601).
* Fixed concurrent modifications of `Gem::Specification::LOAD_CACHE` (#1601).
* Fix `TCPServer#accept` to set `#do_not_reverse_lookup` correctly on the created `TCPSocket`.

Compatibility:

* Exceptions from `coerce` are no longer rescued, like MRI.
* Implemented `Integer#{allbits?,anybits?,nobits?}`.
* `Integer#{ceil,floor,truncate}` now accept a precision and `Integer#round` accepts a rounding mode.
* Added missing `Enumerable#filter` and `Enumerator::Lazy#filter` aliases to the respective `select` method (#1610).
* Implemented more `Ripper` methods as no-ops (#1694, @Mogztter).
* Implemented `rb_enc_sprintf` (#1702).
* Implemented `ENV#{filter,filter!}` aliases for `select` and `select!`.
* Non-blocking `StringIO` and `Socket` APIs now support `exception: false` like MRI (#1702).
* Increased compatibility of `BigDecimal`.
* `String#-@` now performs string deduplication (#1608).
* `Hash#merge` now preserves the key order from the original hash for merged values (#1650).
* Coerce values given to `FFI::Pointer` methods.
* `FrozenError` is now defined and is used for `can't modify frozen` object exceptions.
* `StringIO` is now available by default like in MRI, because it is required by RubyGems.

Changes:

* Interactive sources (like the GraalVM polyglot shell) now all share the same binding (#1695).
* Hash code calculation has been improved to reduce hash collisions for `Hash` and other cases.

Performance:

* `eval(code, binding)` for a fixed `code` containing blocks is now much faster. This improves the performance of rendering `ERB` templates containing loops.
* `rb_str_cat` is faster due to the C string now being concatenated without first being converted to a Ruby string or having its encoding checked. As a side effect the behaviour of `rb_str_cat` should now more closely match that of MRI.

# 19.0.0, May 2019

*Ruby is an experimental language in the GraalVM 19.0.0 release*

Bug fixes:

* The debugger now sees global variables as the global scope.
* Temporary variables are no longer visible in the debugger.
* Setting breakpoints on some lines has been fixed.
* The OpenSSL C extension is now always recompiled, fixing various bugs when using the extension (e.g., when using Bundler in TravisCI) (#1676, #1627, #1632).
* Initialize `$0` when not run from the 'ruby' launcher, which is needed to `require` gems (#1653).

Compatibility:

* `do...end` blocks can now have `rescue/else/ensure` clauses like MRI (#1618).

Changes:

* `TruffleRuby.sulong?` has been replaced by `TruffleRuby.cexts?`, and `TruffleRuby.graal?` has been replaced by `TruffleRuby.jit?`. The old methods will continue to work for now, but will produce warnings, and will be removed at a future release.

# 1.0 RC 16, 19 April 2019

Bug fixes:

* Fixed `Hash#merge` with no arguments to return a new copy of the receiver (#1645).
* Fixed yield with a splat and keyword arguments (#1613).
* Fixed `rb_scan_args` to correctly handle kwargs in combination with optional args.
* Many fixes for `FFI::Pointer` to be more compatible with the `ffi` gem.

New features:

* Rounding modes have been implemented or improved for `Float`, `Rational`, `BigDecimal` (#1509).
* Support Homebrew installed in other prefixes than `/usr/local` (#1583).
* Added a pure-Ruby implementation of FFI which passes almost all Ruby FFI specs (#1529, #1524).

Changes:

* Support for the Darkfish theme for RDoc generation has been removed.

Compatibility:

* The `KeyError` raised from `ENV#fetch` and `Hash#fetch` now matches MRI's message formatting (#1633).
* Add the missing `key` and `receiver` values to `KeyError` raised from `ENV#fetch`.
* `String#unicode_normalize` has been moved to the core library like in MRI.
* `StringScanner` will now match a regexp beginning with `^` even when not scanning from the start of the string.
* `Module#define_method` is now public like in MRI.
* `Kernel#warn` now supports the `uplevel:` keyword argument.

# 1.0 RC 15, 5 April 2019

Bug fixes:

* Improved compatibility with MRI's `Float#to_s` formatting (#1626).
* Fixed `String#inspect` when the string uses a non-UTF-8 ASCII-compatible encoding and has non-ASCII characters.
* Fixed `puts` for strings with non-ASCII-compatible encodings.
* `rb_protect` now returns `Qnil` when an error occurs.
* Fixed a race condition when using the interpolate-once (`/o`) modifier in regular expressions.
* Calling `StringIO#close` multiple times no longer raises an exception (#1640).
* Fixed a bug in include file resolution when compiling C extensions.

New features:

* `Process.clock_getres` has been implemented.

Changes:

* `debug`, `profile`, `profiler`, which were already marked as unsupported, have been removed.
* Our experimental JRuby-compatible Java interop has been removed - use `Polyglot` and `Java` instead.
* The Trufle handle patches applied to `psych` C extension have now been removed.
* The `rb_tr_handle_*` functions have been removed as they are no longer used in any C extension patches.
* Underscores and dots in options have become hyphens, so `--exceptions.print_uncaught_java` is now `--exceptions-print-uncaught-java`, for example.
* The `rb_tr_handle_*` functions have been removed as they are no longer used in any C extension patches.

Bug fixes:

* `autoload :C, "path"; require "path"` now correctly triggers the autoload.
* Fixed `UDPSocket#bind` to specify family and socktype when resolving address.
* The `shell` standard library can now be `require`-d.
* Fixed a bug where `for` could result in a `NullPointerException` when trying to assign the iteration variable.
* Existing global variables can now become aliases of other global variables (#1590).

Compatibility:

* ERB now uses StringScanner and not the fallback, like on MRI. As a result `strscan` is required by `require 'erb'` (#1615).
* Yield different number of arguments for `Hash#each` and `Hash#each_pair` based on the block arity like MRI (#1629).
* Add support for the `base` keyword argument to `Dir.{[], glob}`.

# 1.0 RC 14, 18 March 2019

Updated to Ruby 2.6.2.

Bug fixes:

* Implement `rb_io_wait_writable` (#1586).
* Fixed error when using arrows keys first within `irb` or `pry` (#1478, #1486).
* Coerce the right hand side for all `BigDecimal` operations (#1598).
* Combining multiple `**` arguments containing duplicate keys produced an incorrect hash. This has now been fixed (#1469).
* `IO#read_nonblock` now returns the passed buffer object, if one is supplied.
* Worked out autoloading issue (#1614).

New features:

* Implemented `String#delete_prefix`, `#delete_suffix`, and related methods.
* Implemented `Dir.children` and `Dir#children`.
* Implemented `Integer#sqrt`.

Changes:

* `-Xoptions` has been removed - use `--help:languages` instead.
* `-Xlog=` has been removed - use `--log.level=` instead.
* `-J` has been removed - use `--vm.` instead.
* `-J-cp lib.jar` and so on have removed - use `--vm.cp=lib.jar` or `--vm.classpath=lib.jar` instead.
* `--jvm.` and `--native.` have been deprecated, use `--vm.` instead to pass VM options.
* `-Xoption=value` has been removed - use `--option=value` instead.
* The `-X` option now works as in MRI.
* `--help:debug` is now `--help:internal`.
* `ripper` is still not implemented, but the module now exists and has some methods that are implemented as no-ops.

# 1.0 RC 13, 5 March 2019

Note that as TruffleRuby RC 13 is built on Ruby 2.4.4 it is still vulnerable to CVE-2018-16395. This will be fixed in the next release.

New features:

* Host interop with Java now works on SubstrateVM too.

Bug fixes:

* Fixed `Enumerator::Lazy` which wrongly rescued `StandardError` (#1557).
* Fixed several problems with `Numeric#step` related to default arguments, infinite sequences, and bad argument types (#1520).
* Fixed incorrect raising of `ArgumentError` with `Range#step` when at least one component of the `Range` is `Float::INFINITY` (#1503).
* Fixed the wrong encoding being associated with certain forms of heredoc strings (#1563).
* Call `#coerce` on right hand operator if `BigDecimal` is the left hand operator (#1533, @Quintasan).
* Fixed return type of division of `Integer.MIN_VALUE` and `Long.MIN_VALUE` by -1 (#1581).
* `Exception#cause` is now correctly set for internal exceptions (#1560).
* `rb_num2ull` is now implemented as well as being declared in the `ruby.h` header (#1573).
* `rb_sym_to_s` is now implemented (#1575).
* `R_TYPE_P` now returns the type number for a wider set of Ruby objects (#1574).
* `rb_fix2str` has now been implemented.
* `rb_protect` will now work even if `NilClass#==` has been redefined.
* `BigDecimal` has been moved out of the `Truffle` module to match MRI.
* `StringIO#puts` now correctly handles `to_s` methods which do not return strings (#1577).
* `Array#each` now behaves like MRI when the array is modified (#1580).
* Clarified that `$SAFE` can never be set to a non-zero value.
* Fix compatibility with RubyGems 3 (#1558).
* `Kernel#respond_to?` now returns false if a method is protected and the `include_all` argument is false (#1568).

Changes:

* `TRUFFLERUBY_CEXT_ENABLED` is no longer supported and C extensions are now always built, regardless of the value of this environment variable.
* Getting a substring of a string created by a C extension now uses less memory as only the requested portion will be copied to a managed string.
* `-Xoptions` has been deprecated and will be removed - use `--help:languages` instead.
* `-Xlog=` has been deprecated and will be removed - use `--log.level=` instead.
* `-J` has been deprecated and will be removed - use `--jvm.` instead.
* `-J-cp lib.jar` and so on have been deprecated and will be removed - use `--jvm.cp=lib.jar` or `--jvm.classpath=lib.jar` instead.
* `-J-cmd`, `--jvm.cmd`, `JAVA_HOME`, `JAVACMD`, and `JAVA_OPTS` do not work in any released configuration of TruffleRuby, so have been removed.
* `-Xoption=value` has been deprecated and will be removed - use `--option=value` instead.
* `TracePoint` now raises an `ArgumentError` for unsupported events.
* `TracePoint.trace` and `TracePoint#inspect` have been implemented.

Compatibility:

* Improved the exception when an `-S` file isn't found.
* Removed the message from exceptions raised by bare `raise` to better match MRI (#1487).
* `TracePoint` now handles the `:class` event.

Performance:

* Sped up `String` handling in native extensions, quite substantially in some cases, by reducing conversions between native and managed strings and allowing for mutable metadata in native strings.

# 1.0 RC 12, 4 February 2019

Bug fixes:

* Fixed a bug with `String#lines` and similar methods with multibyte characters (#1543).
* Fixed an issue with `String#{encode,encode!}` double-processing strings using XML conversion options and a new destination encoding (#1545).
* Fixed a bug where a raised cloned exception would be caught as the original exception (#1542).
* Fixed a bug with `StringScanner` and patterns starting with `^` (#1544).
* Fixed `Enumerable::Lazy#uniq` with infinite streams (#1516).

Compatibility:

* Change to a new system for handling Ruby objects in C extensions which greatly increases compatibility with MRI.
* Implemented `BigDecimal#to_r` (#1521).
* `Symbol#to_proc` now returns `-1` like on MRI (#1462).

# 1.0 RC 11, 15 January 2019

New features:

* macOS clocks `CLOCK_MONOTONIC_RAW`, `_MONOTONIC_RAW_APPROX`, `_UPTIME_RAW`, `_UPTIME_RAW_APPROX`, and `_PROCESS_CPUTIME_ID` have been implemented (#1480).
* TruffleRuby now automatically detects native access and threading permissions from the `Context` API, and can run code with no permissions given (`Context.create()`).

Bug fixes:

* FFI::Pointer now does the correct range checks for signed and unsigned values.
* Allow signal `0` to be used with `Process.kill` (#1474).
* `IO#dup` now properly sets the new `IO` instance to be close-on-exec.
* `IO#reopen` now properly resets the receiver to be close-on-exec.
* `StringIO#set_encoding` no longer raises an exception if the underlying `String` is frozen (#1473).
* Fix handling of `Symbol` encodings in `Marshal#dump` and `Marshal#load` (#1530).

Compatibility:

* Implemented `Dir.each_child`.
* Adding missing support for the `close_others` option to `exec` and `spawn`.
* Implemented the missing `MatchData#named_captures` method (#1512).

Changes:

* `Process::CLOCK_` constants have been given the same value as in standard Ruby.

Performance:

* Sped up accesses to native memory through FFI::Pointer.
* All core files now make use of frozen `String` literals, reducing the number of `String` allocations for core methods.
* New -Xclone.disable option to disable all manual cloning.

# 1.0 RC 10, 5 December 2018

New features:

* The `nkf` and `kconv` standard libraries were added (#1439).
* `Mutex` and `ConditionVariable` have a new fast path for acquiring locks that are unlocked.
* `Queue` and `SizedQueue`, `#close` and `#closed?`, have been implemented.
* `Kernel#clone(freeze)` has been implemented (#1454).
* `Warning.warn` has been implemented (#1470).
* `Thread.report_on_exception` has been implemented (#1476).
* The emulation symbols for `Process.clock_gettime` have been implemented.

Bug fixes:

* Added `rb_eEncodingError` for C extensions (#1437).
* Fixed race condition when creating threads (#1445).
* Handle `exception: false` for IO#write_nonblock (#1457, @ioquatix).
* Fixed `Socket#connect_nonblock` for the `EISCONN` case (#1465, @ioquatix).
* `File.expand_path` now raises an exception for a non-absolute user-home.
* `ArgumentError` messages now better match MRI (#1467).
* Added support for `:float_millisecond`, `:millisecond`, and `:second` time units to `Process.clock_gettime` (#1468).
* Fixed backtrace of re-raised exceptions (#1459).
* Updated an exception message in Psych related to loading a non-existing class so that it now matches MRI.
* Fixed a JRuby-style Java interop compatibility issue seen in `test-unit`.
* Fixed problem with calling `warn` if `$stderr` has been reassigned.
* Fixed definition of `RB_ENCODING_GET_INLINED` (#1440).

Changes:

* Timezone messages are now logged at `CONFIG` level, use `-Xlog=CONFIG` to debug if the timezone is incorrectly shown as `UTC`.

# 1.0 RC 9, 5 November 2018

Security:

* CVE-2018-16396, *tainted flags are not propagated in Array#pack and String#unpack with some directives* has been mitigated by adding additional taint operations.

New features:

* LLVM for Oracle Linux 7 can now be installed without building from source.

Bug fixes:

* Times can now be created with UTC offsets in `+/-HH:MM:SS` format.
* `Proc#to_s` now has `ASCII-8BIT` as its encoding instead of the incorrect `UTF-8`.
* `String#%` now has the correct encoding for `UTF-8` and `US-ASCII` format strings, instead of the incorrect `ASCII-8BIT`.
* Updated `BigDecimal#to_s` to use `e` instead of `E` for exponent notation.
* Fixed `BigDecimal#to_s` to allow `f` as a format flag to indicate conventional floating point notation. Previously only `F` was allowed.

Changes:

* The supported version of LLVM for Oracle Linux has been updated from 3.8 to 4.0.
* `mysql2` is now patched to avoid a bug in passing `NULL` to `rb_scan_args`, and now passes the majority of its test suite.
* The post-install script now automatically detects if recompiling the OpenSSL C extension is needed. The post-install script should always be run in TravisCI as well, see `doc/user/standalone-distribution.md`.
* Detect when the system libssl is incompatible more accurately and add instructions on how to recompile the extension.

# 1.0 RC 8, 19 October 2018

New features:

* `Java.synchronized(object) { }` and `TruffleRuby.synchronized(object) { }` methods have been added.
* Added a `TruffleRuby::AtomicReference` class.
* Ubuntu 18.04 LTS is now supported.
* macOS 10.14 (Mojave) is now supported.

Changes:

* Random seeds now use Java's `NativePRNGNonBlocking`.
* The supported version of Fedora is now 28, upgraded from 25.
* The FFI gem has been updated from 1.9.18 to 1.9.25.
* JCodings has been updated from 1.0.30 to 1.0.40.
* Joni has been updated from 2.1.16 to 2.1.25.

Performance:

* Performance of setting the last exception on a thread has now been improved.

# 1.0 RC 7, 3 October 2018

New features:

* Useful `inspect` strings have been added for more foreign objects.
* The C extension API now defines a preprocessor macro `TRUFFLERUBY`.
* Added the rbconfig/sizeof native extension for better MRI compatibility.
* Support for `pg` 1.1. The extension now compiles successfully, but may still have issues with some datatypes.

Bug fixes:

* `readline` can now be interrupted by the interrupt signal (Ctrl+C). This fixes Ctrl+C to work in IRB.
* Better compatibility with C extensions due to a new "managed struct" type.
* Fixed compilation warnings which produced confusing messages for end users (#1422).
* Improved compatibility with Truffle polyglot STDIO.
* Fixed version check preventing TruffleRuby from working with Bundler 2.0 and later (#1413).
* Fixed problem with `Kernel.public_send` not tracking its caller properly (#1425).
* `rb_thread_call_without_gvl()` no longer holds the C-extensions lock.
* Fixed `caller_locations` when called inside `method_added`.
* Fixed `mon_initialize` when called inside `initialize_copy` (#1428).
* `Mutex` correctly raises a `TypeError` when trying to serialize with `Marshal.dump`.

Performance:

* Reduced memory footprint for private/internal AST nodes.
* Increased the number of cases in which string equality checks will become compile-time constants.
* Major performance improvement for exceptional paths where the rescue body does not access the exception object (e.g., `x.size rescue 0`).

Changes:

* Many clean-ups to our internal patching mechanism used to make some native extensions run on TruffleRuby.
* Removed obsoleted patches for Bundler compatibility now that Bundler 1.16.5 has built-in support for TruffleRuby.
* Reimplemented exceptions and other APIs that can return a backtrace to use Truffle's lazy stacktraces API.

# 1.0 RC 6, 3 September 2018

New features:

* `Polyglot.export` can now be used with primitives, and will now convert strings to Java, and `.import` will convert them from Java.
* Implemented `--encoding`, `--external-encoding`, `--internal-encoding`.
* `rb_object_tainted` and similar C functions have been implemented.
* `rb_struct_define_under` has been implemented.
* `RbConfig::CONFIG['sysconfdir']` has been implemented.
* `Etc` has been implemented (#1403).
* The `-Xcexts=false` option disables C extensions.
* Instrumentation such as the CPUSampler reports methods in a clearer way like `Foo#bar`, `Gem::Specification.each_spec`, `block in Foo#bar` instead of just `bar`, `each_spec`, `block in bar` (which is what MRI displays in backtraces).
* TruffleRuby is now usable as a JSR 223 (`javax.script`) language.
* A migration guide from JRuby (`doc/user/jruby-migration.md`) is now included.
* `kind_of?` works as an alias for `is_a?` on foreign objects.
* Boxed foreign strings unbox on `to_s`, `to_str`, and `inspect`.

Bug fixes:

* Fix false-positive circular warning during autoload.
* Fix Truffle::AtomicReference for `concurrent-ruby`.
* Correctly look up `llvm-link` along `clang` and `opt` so it is no longer needed to add LLVM to `PATH` on macOS for Homebrew and MacPorts.
* Fix `alias` to work when in a refinement module (#1394).
* `Array#reject!` no longer truncates the array if the block raises an exception for an element.
* WeakRef now has the same inheritance and methods as MRI's version.
* Support `-Wl` linker argument for C extensions. Fixes compilation of`mysql2` and `pg`.
* Using `Module#const_get` with a scoped argument will now correctly autoload the constant if needed.
* Loaded files are read as raw bytes, rather than as a UTF-8 string and then converted back into bytes.
* Return 'DEFAULT' for `Signal.trap(:INT) {}`. Avoids a backtrace when quitting a Sinatra server with Ctrl+C.
* Support `Signal.trap('PIPE', 'SYSTEM_DEFAULT')`, used by the gem `rouge` (#1411).
* Fix arity checks and handling of arity `-2` for `rb_define_method()`.
* Setting `$SAFE` to a negative value now raises a `SecurityError`.
* The offset of `DATA` is now correct in the presence of heredocs.
* Fix double-loading of the `json` gem, which led to duplicate constant definition warnings.
* Fix definition of `RB_NIL_P` to be early enough. Fixes compilation of `msgpack`.
* Fix compilation of megamorphic interop calls.
* `Kernel#singleton_methods` now correctly ignores prepended modules of non-singleton classes. Fixes loading `sass` when `activesupport` is loaded.
* Object identity numbers should never be negative.

Performance:

* Optimize keyword rest arguments (`def foo(**kwrest)`).
* Optimize rejected (non-Symbol keys) keyword arguments.
* Source `SecureRandom.random_bytes` from `/dev/urandom` rather than OpenSSL.
* C extension bitcode is no longer encoded as Base64 to pass it to Sulong.
* Faster `String#==` using vectorization.

Changes:

* Clarified that all sources that come in from the Polyglot API `eval` method will be treated as UTF-8, and cannot be re-interpreted as another encoding using a magic comment.
* The `-Xembedded` option can now be set set on the launcher command line.
* The `-Xplatform.native=false` option can now load the core library, by enabling `-Xpolyglot.stdio`.
* `$SAFE` and `Thread#safe_level` now cannot be set to `1` - raising an error rather than warning as before. `-Xsafe` allows it to be set, but there are still no checks.
* Foreign objects are now printed as `#<Foreign:system-identity-hash-code>`, except for foreign arrays which are now printed as `#<Foreign [elements...]>`.
* Foreign objects `to_s` now calls `inspect` rather than Java's `toString`.
* The embedded configuration (`-Xembedded`) now warns about features which may not work well embedded, such as signals.
* The `-Xsync.stdio` option has been removed - use standard Ruby `STDOUT.sync = true` in your program instead.

# 1.0 RC 5, 3 August 2018

New features:

* It is no longer needed to add LLVM (`/usr/local/opt/llvm@4/bin`) to `PATH` on macOS.
* Improve error message when LLVM, `clang` or `opt` is missing.
* Automatically find LLVM and libssl with MacPorts on macOS (#1386).
* `--log.ruby.level=` can be used to set the log level from any launcher.
* Add documentation about installing with Ruby managers/installers and how to run TruffleRuby in CI such as TravisCI (#1062, #1070).
* `String#unpack1` has been implemented.

Bug fixes:

* Allow any name for constants with `rb_const_get()`/`rb_const_set()` (#1380).
* Fix `defined?` with an autoload constant to not raise but return `nil` if the autoload fails (#1377).
* Binary Ruby Strings can now only be converted to Java Strings if they only contain US-ASCII characters. Otherwise, they would produce garbled Java Strings (#1376).
* `#autoload` now correctly calls `main.require(path)` dynamically.
* Hide internal file from user-level backtraces (#1375).
* Show caller information in warnings from the core library (#1375).
* `#require` and `#require_relative` should keep symlinks in `$"` and `__FILE__` (#1383).
* Random seeds now always come directly from `/dev/urandom` for MRI compatibility.
* SIGINFO, SIGEMT and SIGPWR are now defined (#1382).
* Optional and operator assignment expressions now return the value assigned, not the value returned by an assignment method (#1391).
* `WeakRef.new` will now return the correct type of object, even if `WeakRef` is subclassed (#1391).
* Resolving constants in prepended modules failed, this has now been fixed (#1391).
* Send and `Symbol#to_proc` now take account of refinements at their call sites (#1391).
* Better warning when the timezone cannot be found on WSL (#1393).
* Allow special encoding names in `String#force_encoding` and raise an exception on bad encoding names (#1397).
* Fix `Socket.getifaddrs` which would wrongly return an empty array (#1375).
* `Binding` now remembers the file and line at which it was created for `#eval`. This is notably used by `pry`'s `binding.pry`.
* Resolve symlinks in `GEM_HOME` and `GEM_PATH` to avoid related problems (#1383).
* Refactor and fix `#autoload` so other threads see the constant defined while the autoload is in progress (#1332).
* Strings backed by `NativeRope`s now make a copy of the rope when `dup`ed.
* `String#unpack` now taints return strings if the format was tainted, and now does not taint the return array if the format was tainted.
* Lots of fixes to `Array#pack` and `String#unpack` tainting, and a better implementation of `P` and `p`.
* Array literals could evaluate an element twice under some circumstances. This has now been fixed.

Performance:

* Optimize required and optional keyword arguments.
* `rb_enc_to_index` is now faster by eliminating an expensive look-up.

Changes:

* `-Xlog=` now needs log level names to be upper case.
* `-Dtruffleruby.log` and `TRUFFLERUBY_LOG` have been removed - use `-Dpolyglot.log.ruby.level`.
* The log format, handlers, etc are now managed by the Truffle logging system.
* The custom log levels `PERFORMANCE` and `PATCH` have been removed.

# 1.0 RC 4, 18 July 2018

*TruffleRuby was not updated in RC 4*

# 1.0 RC 3, 2 July 2018

New features:

* `is_a?` can be called on foreign objects.

Bug fixes:

* It is no longer needed to have `ruby` in `$PATH` to run the post-install hook.
* `Qnil`/`Qtrue`/`Qfalse`/`Qundef` can now be used as initial value for global variables in C extensions.
* Fixed error message when the runtime libssl has no SSLv2 support (on Ubuntu 16.04 for instance).
* `RbConfig::CONFIG['extra_bindirs']` is now a String as other RbConfig values.
* `SIGPIPE` is correctly caught on SubstrateVM, and the corresponding write() raises `Errno::EPIPE` when the read end of a pipe or socket is closed.
* Use the magic encoding comment for determining the source encoding when using eval().
* Fixed a couple bugs where the encoding was not preserved correctly.

Performance:

* Faster stat()-related calls, by returning the relevant field directly and avoiding extra allocations.
* `rb_str_new()`/`rb_str_new_cstr()` are much faster by avoiding extra copying and allocations.
* `String#{sub,sub!}` are faster in the common case of an empty replacement string.
* Eliminated many unnecessary memory copy operations when reading from `IO` with a delimiter (e.g., `IO#each`), leading to overall improved `IO` reading for common use cases such as iterating through lines in a `File`.
* Use the byte[] of the given Ruby String when calling eval() directly for parsing.

# 1.0 RC 2, 6 June 2018

New features:

* We are now compatible with Ruby 2.4.4.
* `object.class` on a Java `Class` object will give you an object on which you can call instance methods, rather than static methods which is what you get by default.
* The log level can now also be set with `-Dtruffleruby.log=info` or `TRUFFLERUBY_LOG=info`.
* `-Xbacktraces.raise` will print Ruby backtraces whenever an exception is raised.
* `Java.import name` imports Java classes as top-level constants.
* Coercion of foreign numbers to Ruby numbers now works.
* `to_s` works on all foreign objects and calls the Java `toString`.
* `to_str` will try to `UNBOX` and then re-try `to_str`, in order to provoke the unboxing of foreign strings.

Changes:

* The version string now mentions if you're running GraalVM Community Edition (`GraalVM CE`) or GraalVM Enterprise Edition (`GraalVM EE`).
* The inline JavaScript functionality `-Xinline_js` has been removed.
* Line numbers `< 0`, in the various eval methods, are now warned about, because we don't support these at all. Line numbers `> 1` are warned about (at the fine level) but they are shimmed by adding blank lines in front to get to the correct offset. Line numbers starting at `0` are also warned about at the fine level and set to `1` instead.
* The `erb` standard library has been patched to stop using a -1 line number.
* `-Xbacktraces.interleave_java` now includes all the trailing Java frames.
* Objects with a `[]` method, except for `Hash`, now do not return anything for `KEYS`, to avoid the impression that you could `READ` them. `KEYINFO` also returns nothing for these objects, except for `Array` where it returns information on indices.
* `String` now returns `false` for `HAS_KEYS`.
* The supported additional functionality module has been renamed from `Truffle` to `TruffleRuby`. Anything not documented in `doc/user/truffleruby-additions.md` should not be used.
* Imprecise wrong gem directory detection was replaced. TruffleRuby newly marks its gem directories with a marker file, and warns if you try to use TruffleRuby with a gem directory which is lacking the marker.

Bug fixes:

* TruffleRuby on SubstrateVM now correctly determines the system timezone.
* `Kernel#require_relative` now coerces the feature argument to a path and canonicalizes it before requiring, and it now uses the current directory as the directory for a synthetic file name from `#instance_eval`.

# 1.0 RC 1, 17 April 2018

New features:

* The Ruby version has been updated to version 2.3.7.

Security:

* CVE-2018-6914, CVE-2018-8779, CVE-2018-8780, CVE-2018-8777, CVE-2017-17742 and CVE-2018-8778 have been mitigated.

Changes:

* `RubyTruffleError` has been removed and uses replaced with standard exceptions.
* C++ libraries like `libc++` are now not needed if you don't run C++ extensions. `libc++abi` is now never needed. Documentation updated to make it more clear what the minimum requirements for pure Ruby, C extensions, and C++ extensions separately.
* C extensions are now built by default - `TRUFFLERUBY_CEXT_ENABLED` is assumed `true` unless set to `false`.
* The `KEYS` interop message now returns an array of Java strings, rather than Ruby strings. `KEYS` on an array no longer returns indices.
* `HAS_SIZE` now only returns `true` for `Array`.
* A method call on a foreign object that looks like an operator (the method name does not begin with a letter) will call `IS_BOXED` on the object and based on that will possibly `UNBOX` and convert to Ruby.
* Now using the native version of Psych.
* The supported version of LLVM on Oracle Linux has been dropped to 3.8.
* The supported version of Fedora has been dropped to 25, and the supported version of LLVM to 3.8, due to LLVM incompatibilities. The instructions for installing `libssl` have changed to match.

# 0.33, April 2018

New features:

* The Ruby version has been updated to version 2.3.6.
* Context pre-initialization with TruffleRuby `--native`, which significantly improves startup time and loads the `did_you_mean` gem ahead of time.
* The default VM is changed to SubstrateVM, where the startup is significantly better. Use `--jvm` option for full JVM VM.
* The `Truffle::Interop` module has been replaced with a new `Polyglot` module which is designed to use more idiomatic Ruby syntax rather than explicit methods. A [new document](doc/user/polyglot.md) describes polyglot programming at a higher level.
* The `REMOVABLE`, `MODIFIABLE` and `INSERTABLE` Truffle interop key info flags have been implemented.
* `equal?` on foreign objects will check if the underlying objects are equal if both are Java interop objects.
* `delete` on foreign objects will send `REMOVE`, `size` will send `GET_SIZE`, and `keys` will send `KEYS`. `respond_to?(:size)` will send `HAS_SIZE`, `respond_to?(:keys)` will send `HAS_KEYS`.
* Added a new Java-interop API similar to the one in the Nashorn JavaScript implementation, as also implemented by Graal.js. The `Java.type` method returns a Java class object on which you can use normal interop methods. Needs the `--jvm` flag to be used.
* Supported and tested versions of LLVM for different platforms have been more precisely [documented](doc/user/installing-llvm.md).

Changes:

* Interop semantics of `INVOKE`, `READ`, `WRITE`, `KEYS` and `KEY_INFO` have changed significantly, so that `INVOKE` maps to Ruby method calls, `READ` calls `[]` or returns (bound) `Method` objects, and `WRITE` calls `[]=`.

Performance:

* `Dir.glob` is much faster and more memory efficient in cases that can reduce to direct filename lookups.
* `SecureRandom` now defers loading OpenSSL until it's needed, reducing time to load `SecureRandom`.
* `Array#dup` and `Array#shift` have been made constant-time operations by sharing the array storage and keeping a starting index.

Bug fixes:

* Interop key-info works with non-string-like names.

Internal changes:

* Changes to the lexer and translator to reduce regular expression calls.
* Some JRuby sources have been updated to 9.1.13.0.

# 0.32, March 2018

New features:

* A new embedded configuration is used when TruffleRuby is used from another language or application. This disables features like signals which may conflict with the embedding application, and threads which may conflict with other languages, and enables features such as the use of polyglot IO streams.

Performance:

* Conversion of ASCII-only Ruby strings to Java strings is now faster.
* Several operations on multi-byte character strings are now faster.
* Native I/O reads are about 22% faster.

Bug fixes:

* The launcher accepts `--native` and similar options in  the `TRUFFLERUBYOPT` environment variable.

Internal changes:

* The launcher is now part of the TruffleRuby repository, rather than part of the GraalVM repository.
* `ArrayBuilderNode` now uses `ArrayStrategies` and `ArrayMirrors` to remove direct knowledge of array storage.
* `RStringPtr` and `RStringPtrEnd` now report as pointers for interop purposes, fixing several issues with `char *` usage in C extensions.<|MERGE_RESOLUTION|>--- conflicted
+++ resolved
@@ -83,12 +83,9 @@
 * Implemented `rb_gc_latest_gc_info` (#1937).
 * Implemented `RBASIC_CLASS` (#1935).
 * Yield 2 arguments for `Hash#map` if the arity of the block is > 1 (#1944).
-<<<<<<< HEAD
 * Add all `Errno` constants to match MRI, needed by recent RubyGems.
 * Silence `ruby_dep` warnings since that gem is unmaintained.
-=======
 * Clarify error message for not implemented `Process.daemon` (#1962).
->>>>>>> 695cb34d
 
 Changes:
 
