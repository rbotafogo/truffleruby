--- conflicted
+++ resolved
@@ -31,11 +31,8 @@
 * Fixed missing polyglot type declaration for `RSTRING_PTR` to help with native/managed interop.
 * Fixed `Module#to_s` and `Module#inspect` to not return an extra `#<Class:` for singleton classes.
 * Arrays backed by native storage now allocate the correct amount of memory (#1828).
-<<<<<<< HEAD
 * Fixed issue in `ConditionVariable#wait` that could lose a `ConditionVariable#signal`.
-=======
 * Do not leak TruffleRuby specific method Array#swap (#1816)
->>>>>>> 438653f5
 
 Compatibility:
 
