# 20.0.0

New features:


Bug fixes:

* Fix `Tempfile#{size,length}` when the IO is not flushed (#1765, @rafaelfranca).
* Dump and load instance variables in subclasses of `Exception` (#1766, @rafaelfranca).
* Fix `Date._iso8601` and `Date._rfc3339` when the string is an invalid date (#1773, @rafaelfranca).
<<<<<<< HEAD
* Fail earlier for bad handle unwrapping (#1777, @chrisseaton).
* Match out of range ArgumentError message with MRI (#1774, @rafaelfranca)
=======
* Raise Encoding::CompatibilityError with incompatible encodings on regexp (#1775, @rafaelfranca).
>>>>>>> d3029a2d

Compatibility:

* Implemented `String#start_with?(Regexp)` (#1771, @zhublik).

Performance:


# 19.3.0

New features:

* Compilation of C extensions is now done with an internal LLVM toolchain producing both native code and bitcode. This means more C extensions should compile out of the box and this should resolve most linker-related issues.
* It is no longer necessary to install LLVM for installing C extensions on TruffleRuby.
* It is no longer necessary to install libc++ and libc++abi for installing C++ extensions on TruffleRuby.
* On macOS, it is no longer necessary to install the system headers package (#1417).
* License updated to EPL 2.0/GPL 2.0/LGPL 2.1 like recent JRuby.

Bug fixes:

* `rb_undef_method` now works for private methods (#1731, @cky).
* Fixed several issues when requiring C extensions concurrently (#1565).
* `self.method ||= value` with a private method now works correctly (#1673).
* Fixed `RegexpError: invalid multibyte escape` for binary regexps with a non-binary String (#1433).
* Arrays now report their methods to other languages for interopability (#1768).
* Installing `sassc` now works due to using the LLVM toolchain (#1753).
* Renamed `Truffle::Interop.respond_to?` to avoid conflict with Ruby's `respond_to?` (#1491).
* Warn only if `$VERBOSE` is `true` when a magic comment is ignored (#1757, @nirvdrum).
* Make C extensions use the same libssl as the one used for the openssl C extension (#1770).

Compatibility:

* `GC.stat` can now take an optional argument (#1716, @kirs).
* `Kernel#load` with `wrap` has been implemented (#1739).
* Implemented `Kernel#spawn` with `:chdir` (#1492).
* Implemented `rb_str_drop_bytes`, notably used by OpenSSL (#1740, @cky).
* Include executables of default gems, needed for `rails new` in Rails 6.
* Use compilation flags similar to MRI for C extension compilation.
* Warn for `gem update --system` as it is not fully supported yet and is often not needed.
* Pass `-undefined dynamic_lookup` to the linker on macOS like MRI.

Performance:

* Core methods are no longer always cloned, which reduces memory footprint and should improve warmup.
* Inline cache calls to `rb_intern()` with a constant name in C extensions.
* Improve allocation speed of native handles for C extensions.
* Improve the performance of `NIL_P` and `INT2FIX` in C extensions.
* Various fixes to improve Rack performance.
* Optimize `String#gsub(String)` by not creating a `Regexp` and using `String#index` instead.
* Fixed "FrameWithoutBoxing should not be materialized" compilation issue in `TryNode`.

# 19.2.0, August 2019

New features:

* `Fiddle` has been implemented.

Bug fixes:

* Set `RbConfig::CONFIG['ruby_version']` to the same value as the TruffleRuby version. This fixes reusing C extensions between different versions of TruffleRuby with Bundler (#1715).
* Fixed `Symbol#match` returning `MatchData` (#1706, @zhublik).
* Allow `Time#strftime` to be called with binary format strings.
* Do not modify the argument passed to `IO#write` when the encoding does not match (#1714).
* Use the class where the method was defined to check if an `UnboundMethod` can be used for `#define_method` (#1710).
* Fixed setting `$~` for `Enumerable` and `Enumerator::Lazy`'s `#grep` and `#grep_v`.
* Improved errors when interacting with single-threaded languages (#1709).

Compatibility:

* Added `Kernel#then` (#1703, @zhublik).
* `FFI::Struct#[]=` is now supported for inline character arrays.
* `blocking: true` is now supported for `FFI::Library#attach_function`.
* Implemented `Proc#>>` and `#<<` (#1688).
* `Thread.report_on_exception` is now `true` by default like MRI 2.5+.
* `BigDecimal` compatibility has been generally improved in several ways.

Changes:

* An interop read message sent to a `Proc` will no longer call the `Proc`.

Performance:

* Several `String` methods have been made faster by the usage of vector instructions
  when searching for a single-byte character in a String.
* Methods needing the caller frame are now better optimized.

# 19.1.0, June 2019

*Ruby is an experimental language in the GraalVM 19.1.0 release*

Bug fixes:

* Sharing for thread-safety of objects is now triggered later as intended, e.g., when a second `Thread` is started.
* Fixed `Array#to_h` so it doesn't set a default value (#1698).
* Removed extra `public` methods on `IO` (#1702).
* Fixed `Process.kill(signal, Process.pid)` when the signal is trapped as `:IGNORE` (#1702).
* Fixed `Addrinfo.new(String)` to reliably find the address family (#1702).
* Fixed argument checks in `BasicSocket#setsockopt` (#1460).
* Fixed `ObjectSpace.trace_object_allocations` (#1456).
* Fixed `BigDecimal#{clone,dup}` so it now just returns the receiver, per Ruby 2.5+ semantics (#1680).
* Fixed creating `BigDecimal` instances from non-finite `Float` values (#1685).
* Fixed `BigDecimal#inspect` output for non-finite values (e.g, NaN or -Infinity) (#1683).
* Fixed `BigDecimal#hash` to return the same value for two `BigDecimal` objects that are equal (#1656).
* Added missing `BigDecimal` constant definitions (#1684).
* Implemented `rb_eval_string_protect`.
* Fixed `rb_get_kwargs` to correctly handle optional and rest arguments.
* Calling `Kernel#raise` with a raised exception will no longer set the cause of the exception to itself (#1682).
* Return a `FFI::Function` correctly for functions returning a callback.
* Convert to intuitive Ruby exceptions when INVOKE fails (#1690).
* Implemented `FFI::Pointer#clear` (#1687).
* Procs will now yield to the block in their declaration context even when called with a block argument (#1657).
* Fixed problems with calling POSIX methods if `Symbol#[]` is redefined (#1665).
* Fixed sharing of `Array` and `Hash` elements for thread-safety of objects (#1601).
* Fixed concurrent modifications of `Gem::Specification::LOAD_CACHE` (#1601).
* Fix `TCPServer#accept` to set `#do_not_reverse_lookup` correctly on the created `TCPSocket`.

Compatibility:

* Exceptions from `coerce` are no longer rescued, like MRI.
* Implemented `Integer#{allbits?,anybits?,nobits?}`.
* `Integer#{ceil,floor,truncate}` now accept a precision and `Integer#round` accepts a rounding mode.
* Added missing `Enumerable#filter` and `Enumerator::Lazy#filter` aliases to the respective `select` method (#1610).
* Implemented more `Ripper` methods as no-ops (#1694, @Mogztter).
* Implemented `rb_enc_sprintf` (#1702).
* Implemented `ENV#{filter,filter!}` aliases for `select` and `select!`.
* Non-blocking `StringIO` and `Socket` APIs now support `exception: false` like MRI (#1702).
* Increased compatibility of `BigDecimal`.
* `String#-@` now performs string deduplication (#1608).
* `Hash#merge` now preserves the key order from the original hash for merged values (#1650).
* Coerce values given to `FFI::Pointer` methods.
* `FrozenError` is now defined and is used for `can't modify frozen` object exceptions.
* `StringIO` is now available by default like in MRI, because it is required by RubyGems.

Changes:

* Interactive sources (like the GraalVM polyglot shell) now all share the same binding (#1695).
* Hash code calculation has been improved to reduce hash collisions for `Hash` and other cases.

Performance:

* `eval(code, binding)` for a fixed `code` containing blocks is now much faster. This improves the performance of rendering `ERB` templates containing loops.
* `rb_str_cat` is faster due to the C string now being concatenated without first being converted to a Ruby string or having its encoding checked. As a side effect the behaviour of `rb_str_cat` should now more closely match that of MRI.

# 19.0.0, May 2019

*Ruby is an experimental language in the GraalVM 19.0.0 release*

Bug fixes:

* The debugger now sees global variables as the global scope.
* Temporary variables are no longer visible in the debugger.
* Setting breakpoints on some lines has been fixed.
* The OpenSSL C extension is now always recompiled, fixing various bugs when using the extension (e.g., when using Bundler in TravisCI) (#1676, #1627, #1632).
* Initialize `$0` when not run from the 'ruby' launcher, which is needed to `require` gems (#1653).

Compatibility:

* `do...end` blocks can now have `rescue/else/ensure` clauses like MRI (#1618).

Changes:

* `TruffleRuby.sulong?` has been replaced by `TruffleRuby.cexts?`, and `TruffleRuby.graal?` has been replaced by `TruffleRuby.jit?`. The old methods will continue to work for now, but will produce warnings, and will be removed at a future release.

# 1.0 RC 16, 19 April 2019

Bug fixes:

* Fixed `Hash#merge` with no arguments to return a new copy of the receiver (#1645).
* Fixed yield with a splat and keyword arguments (#1613).
* Fixed `rb_scan_args` to correctly handle kwargs in combination with optional args.
* Many fixes for `FFI::Pointer` to be more compatible with the `ffi` gem.

New features:

* Rounding modes have been implemented or improved for `Float`, `Rational`, `BigDecimal` (#1509).
* Support Homebrew installed in other prefixes than `/usr/local` (#1583).
* Added a pure-Ruby implementation of FFI which passes almost all Ruby FFI specs (#1529, #1524).

Changes:

* Support for the Darkfish theme for RDoc generation has been removed.

Compatibility:

* The `KeyError` raised from `ENV#fetch` and `Hash#fetch` now matches MRI's message formatting (#1633).
* Add the missing `key` and `receiver` values to `KeyError` raised from `ENV#fetch`.
* `String#unicode_normalize` has been moved to the core library like in MRI.
* `StringScanner` will now match a regexp beginning with `^` even when not scanning from the start of the string.
* `Module#define_method` is now public like in MRI.
* `Kernel#warn` now supports the `uplevel:` keyword argument.

# 1.0 RC 15, 5 April 2019

Bug fixes:

* Improved compatibility with MRI's `Float#to_s` formatting (#1626).
* Fixed `String#inspect` when the string uses a non-UTF-8 ASCII-compatible encoding and has non-ASCII characters.
* Fixed `puts` for strings with non-ASCII-compatible encodings.
* `rb_protect` now returns `Qnil` when an error occurs.
* Fixed a race condition when using the interpolate-once (`/o`) modifier in regular expressions.
* Calling `StringIO#close` multiple times no longer raises an exception (#1640).
* Fixed a bug in include file resolution when compiling C extensions.

New features:

* `Process.clock_getres` has been implemented.

Changes:

* `debug`, `profile`, `profiler`, which were already marked as unsupported, have been removed.
* Our experimental JRuby-compatible Java interop has been removed - use `Polyglot` and `Java` instead.
* The Trufle handle patches applied to `psych` C extension have now been removed.
* The `rb_tr_handle_*` functions have been removed as they are no longer used in any C extension patches.
* Underscores and dots in options have become hyphens, so `--exceptions.print_uncaught_java` is now `--exceptions-print-uncaught-java`, for example.
* The `rb_tr_handle_*` functions have been removed as they are no longer used in any C extension patches.

Bug fixes:

* `autoload :C, "path"; require "path"` now correctly triggers the autoload.
* Fixed `UDPSocket#bind` to specify family and socktype when resolving address.
* The `shell` standard library can now be `require`-d.
* Fixed a bug where `for` could result in a `NullPointerException` when trying to assign the iteration variable.
* Existing global variables can now become aliases of other global variables (#1590).

Compatibility:

* ERB now uses StringScanner and not the fallback, like on MRI. As a result `strscan` is required by `require 'erb'` (#1615).
* Yield different number of arguments for `Hash#each` and `Hash#each_pair` based on the block arity like MRI (#1629).
* Add support for the `base` keyword argument to `Dir.{[], glob}`.

# 1.0 RC 14, 18 March 2019

Updated to Ruby 2.6.2.

Bug fixes:

* Implement `rb_io_wait_writable` (#1586).
* Fixed error when using arrows keys first within `irb` or `pry` (#1478, #1486).
* Coerce the right hand side for all `BigDecimal` operations (#1598).
* Combining multiple `**` arguments containing duplicate keys produced an incorrect hash. This has now been fixed (#1469).
* `IO#read_nonblock` now returns the passed buffer object, if one is supplied.
* Worked out autoloading issue (#1614).

New features:

* Implemented `String#delete_prefix`, `#delete_suffix`, and related methods.
* Implemented `Dir.children` and `Dir#children`.
* Implemented `Integer#sqrt`.

Changes:

* `-Xoptions` has been removed - use `--help:languages` instead.
* `-Xlog=` has been removed - use `--log.level=` instead.
* `-J` has been removed - use `--vm.` instead.
* `-J-cp lib.jar` and so on have removed - use `--vm.cp=lib.jar` or `--vm.classpath=lib.jar` instead.
* `--jvm.` and `--native.` have been deprecated, use `--vm.` instead to pass VM options.
* `-Xoption=value` has been removed - use `--option=value` instead.
* The `-X` option now works as in MRI.
* `--help:debug` is now `--help:internal`.
* `ripper` is still not implemented, but the module now exists and has some methods that are implemented as no-ops.

# 1.0 RC 13, 5 March 2019

Note that as TruffleRuby RC 13 is built on Ruby 2.4.4 it is still vulnerable to CVE-2018-16395. This will be fixed in the next release.

New features:

* Host interop with Java now works on SubstrateVM too.

Bug fixes:

* Fixed `Enumerator::Lazy` which wrongly rescued `StandardError` (#1557).
* Fixed several problems with `Numeric#step` related to default arguments, infinite sequences, and bad argument types (#1520).
* Fixed incorrect raising of `ArgumentError` with `Range#step` when at least one component of the `Range` is `Float::INFINITY` (#1503).
* Fixed the wrong encoding being associated with certain forms of heredoc strings (#1563).
* Call `#coerce` on right hand operator if `BigDecimal` is the left hand operator (#1533, @Quintasan).
* Fixed return type of division of `Integer.MIN_VALUE` and `Long.MIN_VALUE` by -1 (#1581).
* `Exception#cause` is now correctly set for internal exceptions (#1560).
* `rb_num2ull` is now implemented as well as being declared in the `ruby.h` header (#1573).
* `rb_sym_to_s` is now implemented (#1575).
* `R_TYPE_P` now returns the type number for a wider set of Ruby objects (#1574).
* `rb_fix2str` has now been implemented.
* `rb_protect` will now work even if `NilClass#==` has been redefined.
* `BigDecimal` has been moved out of the `Truffle` module to match MRI.
* `StringIO#puts` now correctly handles `to_s` methods which do not return strings (#1577).
* `Array#each` now behaves like MRI when the array is modified (#1580).
* Clarified that `$SAFE` can never be set to a non-zero value.
* Fix compatibility with RubyGems 3 (#1558).
* `Kernel#respond_to?` now returns false if a method is protected and the `include_all` argument is false (#1568).

Changes:

* `TRUFFLERUBY_CEXT_ENABLED` is no longer supported and C extensions are now always built, regardless of the value of this environment variable.
* Getting a substring of a string created by a C extension now uses less memory as only the requested portion will be copied to a managed string.
* `-Xoptions` has been deprecated and will be removed - use `--help:languages` instead.
* `-Xlog=` has been deprecated and will be removed - use `--log.level=` instead.
* `-J` has been deprecated and will be removed - use `--jvm.` instead.
* `-J-cp lib.jar` and so on have been deprecated and will be removed - use `--jvm.cp=lib.jar` or `--jvm.classpath=lib.jar` instead.
* `-J-cmd`, `--jvm.cmd`, `JAVA_HOME`, `JAVACMD`, and `JAVA_OPTS` do not work in any released configuration of TruffleRuby, so have been removed.
* `-Xoption=value` has been deprecated and will be removed - use `--option=value` instead.
* `TracePoint` now raises an `ArgumentError` for unsupported events.
* `TracePoint.trace` and `TracePoint#inspect` have been implemented.

Compatibility:

* Improved the exception when an `-S` file isn't found.
* Removed the message from exceptions raised by bare `raise` to better match MRI (#1487).
* `TracePoint` now handles the `:class` event.

Performance:

* Sped up `String` handling in native extensions, quite substantially in some cases, by reducing conversions between native and managed strings and allowing for mutable metadata in native strings.

# 1.0 RC 12, 4 February 2019

Bug fixes:

* Fixed a bug with `String#lines` and similar methods with multibyte characters (#1543).
* Fixed an issue with `String#{encode,encode!}` double-processing strings using XML conversion options and a new destination encoding (#1545).
* Fixed a bug where a raised cloned exception would be caught as the original exception (#1542).
* Fixed a bug with `StringScanner` and patterns starting with `^` (#1544).
* Fixed `Enumerable::Lazy#uniq` with infinite streams (#1516).

Compatibility:

* Change to a new system for handling Ruby objects in C extensions which greatly increases compatibility with MRI.
* Implemented `BigDecimal#to_r` (#1521).
* `Symbol#to_proc` now returns `-1` like on MRI (#1462).

# 1.0 RC 11, 15 January 2019

New features:

* macOS clocks `CLOCK_MONOTONIC_RAW`, `_MONOTONIC_RAW_APPROX`, `_UPTIME_RAW`, `_UPTIME_RAW_APPROX`, and `_PROCESS_CPUTIME_ID` have been implemented (#1480).
* TruffleRuby now automatically detects native access and threading permissions from the `Context` API, and can run code with no permissions given (`Context.create()`).

Bug fixes:

* FFI::Pointer now does the correct range checks for signed and unsigned values.
* Allow signal `0` to be used with `Process.kill` (#1474).
* `IO#dup` now properly sets the new `IO` instance to be close-on-exec.
* `IO#reopen` now properly resets the receiver to be close-on-exec.
* `StringIO#set_encoding` no longer raises an exception if the underlying `String` is frozen (#1473).
* Fix handling of `Symbol` encodings in `Marshal#dump` and `Marshal#load` (#1530).

Compatibility:

* Implemented `Dir.each_child`.
* Adding missing support for the `close_others` option to `exec` and `spawn`.
* Implemented the missing `MatchData#named_captures` method (#1512).

Changes:

* `Process::CLOCK_` constants have been given the same value as in standard Ruby.

Performance:

* Sped up accesses to native memory through FFI::Pointer.
* All core files now make use of frozen `String` literals, reducing the number of `String` allocations for core methods.
* New -Xclone.disable option to disable all manual cloning.

# 1.0 RC 10, 5 December 2018

New features:

* The `nkf` and `kconv` standard libraries were added (#1439).
* `Mutex` and `ConditionVariable` have a new fast path for acquiring locks that are unlocked.
* `Queue` and `SizedQueue`, `#close` and `#closed?`, have been implemented.
* `Kernel#clone(freeze)` has been implemented (#1454).
* `Warning.warn` has been implemented (#1470).
* `Thread.report_on_exception` has been implemented (#1476).
* The emulation symbols for `Process.clock_gettime` have been implemented.

Bug fixes:

* Added `rb_eEncodingError` for C extensions (#1437).
* Fixed race condition when creating threads (#1445).
* Handle `exception: false` for IO#write_nonblock (#1457, @ioquatix).
* Fixed `Socket#connect_nonblock` for the `EISCONN` case (#1465, @ioquatix).
* `File.expand_path` now raises an exception for a non-absolute user-home.
* `ArgumentError` messages now better match MRI (#1467).
* Added support for `:float_millisecond`, `:millisecond`, and `:second` time units to `Process.clock_gettime` (#1468).
* Fixed backtrace of re-raised exceptions (#1459).
* Updated an exception message in Psych related to loading a non-existing class so that it now matches MRI.
* Fixed a JRuby-style Java interop compatibility issue seen in `test-unit`.
* Fixed problem with calling `warn` if `$stderr` has been reassigned.
* Fixed definition of `RB_ENCODING_GET_INLINED` (#1440).

Changes:

* Timezone messages are now logged at `CONFIG` level, use `-Xlog=CONFIG` to debug if the timezone is incorrectly shown as `UTC`.

# 1.0 RC 9, 5 November 2018

Security:

* CVE-2018-16396, *tainted flags are not propagated in Array#pack and String#unpack with some directives* has been mitigated by adding additional taint operations.

New features:

* LLVM for Oracle Linux 7 can now be installed without building from source.

Bug fixes:

* Times can now be created with UTC offsets in `+/-HH:MM:SS` format.
* `Proc#to_s` now has `ASCII-8BIT` as its encoding instead of the incorrect `UTF-8`.
* `String#%` now has the correct encoding for `UTF-8` and `US-ASCII` format strings, instead of the incorrect `ASCII-8BIT`.
* Updated `BigDecimal#to_s` to use `e` instead of `E` for exponent notation.
* Fixed `BigDecimal#to_s` to allow `f` as a format flag to indicate conventional floating point notation. Previously only `F` was allowed.

Changes:

* The supported version of LLVM for Oracle Linux has been updated from 3.8 to 4.0.
* `mysql2` is now patched to avoid a bug in passing `NULL` to `rb_scan_args`, and now passes the majority of its test suite.
* The post-install script now automatically detects if recompiling the OpenSSL C extension is needed. The post-install script should always be run in TravisCI as well, see `doc/user/standalone-distribution.md`.
* Detect when the system libssl is incompatible more accurately and add instructions on how to recompile the extension.

# 1.0 RC 8, 19 October 2018

New features:

* `Java.synchronized(object) { }` and `TruffleRuby.synchronized(object) { }` methods have been added.
* Added a `TruffleRuby::AtomicReference` class.
* Ubuntu 18.04 LTS is now supported.
* macOS 10.14 (Mojave) is now supported.

Changes:

* Random seeds now use Java's `NativePRNGNonBlocking`.
* The supported version of Fedora is now 28, upgraded from 25.
* The FFI gem has been updated from 1.9.18 to 1.9.25.
* JCodings has been updated from 1.0.30 to 1.0.40.
* Joni has been updated from 2.1.16 to 2.1.25.

Performance:

* Performance of setting the last exception on a thread has now been improved.

# 1.0 RC 7, 3 October 2018

New features:

* Useful `inspect` strings have been added for more foreign objects.
* The C extension API now defines a preprocessor macro `TRUFFLERUBY`.
* Added the rbconfig/sizeof native extension for better MRI compatibility.
* Support for `pg` 1.1. The extension now compiles successfully, but may still have issues with some datatypes.

Bug fixes:

* `readline` can now be interrupted by the interrupt signal (Ctrl+C). This fixes Ctrl+C to work in IRB.
* Better compatibility with C extensions due to a new "managed struct" type.
* Fixed compilation warnings which produced confusing messages for end users (#1422).
* Improved compatibility with Truffle polyglot STDIO.
* Fixed version check preventing TruffleRuby from working with Bundler 2.0 and later (#1413).
* Fixed problem with `Kernel.public_send` not tracking its caller properly (#1425).
* `rb_thread_call_without_gvl()` no longer holds the C-extensions lock.
* Fixed `caller_locations` when called inside `method_added`.
* Fixed `mon_initialize` when called inside `initialize_copy` (#1428).
* `Mutex` correctly raises a `TypeError` when trying to serialize with `Marshal.dump`.

Performance:

* Reduced memory footprint for private/internal AST nodes.
* Increased the number of cases in which string equality checks will become compile-time constants.
* Major performance improvement for exceptional paths where the rescue body does not access the exception object (e.g., `x.size rescue 0`).

Changes:

* Many clean-ups to our internal patching mechanism used to make some native extensions run on TruffleRuby.
* Removed obsoleted patches for Bundler compatibility now that Bundler 1.16.5 has built-in support for TruffleRuby.
* Reimplemented exceptions and other APIs that can return a backtrace to use Truffle's lazy stacktraces API.

# 1.0 RC 6, 3 September 2018

New features:

* `Polyglot.export` can now be used with primitives, and will now convert strings to Java, and `.import` will convert them from Java.
* Implemented `--encoding`, `--external-encoding`, `--internal-encoding`.
* `rb_object_tainted` and similar C functions have been implemented.
* `rb_struct_define_under` has been implemented.
* `RbConfig::CONFIG['sysconfdir']` has been implemented.
* `Etc` has been implemented (#1403).
* The `-Xcexts=false` option disables C extensions.
* Instrumentation such as the CPUSampler reports methods in a clearer way like `Foo#bar`, `Gem::Specification.each_spec`, `block in Foo#bar` instead of just `bar`, `each_spec`, `block in bar` (which is what MRI displays in backtraces).
* TruffleRuby is now usable as a JSR 223 (`javax.script`) language.
* A migration guide from JRuby (`doc/user/jruby-migration.md`) is now included.
* `kind_of?` works as an alias for `is_a?` on foreign objects.
* Boxed foreign strings unbox on `to_s`, `to_str`, and `inspect`.

Bug fixes:

* Fix false-positive circular warning during autoload.
* Fix Truffle::AtomicReference for `concurrent-ruby`.
* Correctly look up `llvm-link` along `clang` and `opt` so it is no longer needed to add LLVM to `PATH` on macOS for Homebrew and MacPorts.
* Fix `alias` to work when in a refinement module (#1394).
* `Array#reject!` no longer truncates the array if the block raises an exception for an element.
* WeakRef now has the same inheritance and methods as MRI's version.
* Support `-Wl` linker argument for C extensions. Fixes compilation of`mysql2` and `pg`.
* Using `Module#const_get` with a scoped argument will now correctly autoload the constant if needed.
* Loaded files are read as raw bytes, rather than as a UTF-8 string and then converted back into bytes.
* Return 'DEFAULT' for `Signal.trap(:INT) {}`. Avoids a backtrace when quitting a Sinatra server with Ctrl+C.
* Support `Signal.trap('PIPE', 'SYSTEM_DEFAULT')`, used by the gem `rouge` (#1411).
* Fix arity checks and handling of arity `-2` for `rb_define_method()`.
* Setting `$SAFE` to a negative value now raises a `SecurityError`.
* The offset of `DATA` is now correct in the presence of heredocs.
* Fix double-loading of the `json` gem, which led to duplicate constant definition warnings.
* Fix definition of `RB_NIL_P` to be early enough. Fixes compilation of `msgpack`.
* Fix compilation of megamorphic interop calls.
* `Kernel#singleton_methods` now correctly ignores prepended modules of non-singleton classes. Fixes loading `sass` when `activesupport` is loaded.
* Object identity numbers should never be negative.

Performance:

* Optimize keyword rest arguments (`def foo(**kwrest)`).
* Optimize rejected (non-Symbol keys) keyword arguments.
* Source `SecureRandom.random_bytes` from `/dev/urandom` rather than OpenSSL.
* C extension bitcode is no longer encoded as Base64 to pass it to Sulong.
* Faster `String#==` using vectorization.

Changes:

* Clarified that all sources that come in from the Polyglot API `eval` method will be treated as UTF-8, and cannot be re-interpreted as another encoding using a magic comment.
* The `-Xembedded` option can now be set set on the launcher command line.
* The `-Xplatform.native=false` option can now load the core library, by enabling `-Xpolyglot.stdio`.
* `$SAFE` and `Thread#safe_level` now cannot be set to `1` - raising an error rather than warning as before. `-Xsafe` allows it to be set, but there are still no checks.
* Foreign objects are now printed as `#<Foreign:system-identity-hash-code>`, except for foreign arrays which are now printed as `#<Foreign [elements...]>`.
* Foreign objects `to_s` now calls `inspect` rather than Java's `toString`.
* The embedded configuration (`-Xembedded`) now warns about features which may not work well embedded, such as signals.
* The `-Xsync.stdio` option has been removed - use standard Ruby `STDOUT.sync = true` in your program instead.

# 1.0 RC 5, 3 August 2018

New features:

* It is no longer needed to add LLVM (`/usr/local/opt/llvm@4/bin`) to `PATH` on macOS.
* Improve error message when LLVM, `clang` or `opt` is missing.
* Automatically find LLVM and libssl with MacPorts on macOS (#1386).
* `--log.ruby.level=` can be used to set the log level from any launcher.
* Add documentation about installing with Ruby managers/installers and how to run TruffleRuby in CI such as TravisCI (#1062, #1070).
* `String#unpack1` has been implemented.

Bug fixes:

* Allow any name for constants with `rb_const_get()`/`rb_const_set()` (#1380).
* Fix `defined?` with an autoload constant to not raise but return `nil` if the autoload fails (#1377).
* Binary Ruby Strings can now only be converted to Java Strings if they only contain US-ASCII characters. Otherwise, they would produce garbled Java Strings (#1376).
* `#autoload` now correctly calls `main.require(path)` dynamically.
* Hide internal file from user-level backtraces (#1375).
* Show caller information in warnings from the core library (#1375).
* `#require` and `#require_relative` should keep symlinks in `$"` and `__FILE__` (#1383).
* Random seeds now always come directly from `/dev/urandom` for MRI compatibility.
* SIGINFO, SIGEMT and SIGPWR are now defined (#1382).
* Optional and operator assignment expressions now return the value assigned, not the value returned by an assignment method (#1391).
* `WeakRef.new` will now return the correct type of object, even if `WeakRef` is subclassed (#1391).
* Resolving constants in prepended modules failed, this has now been fixed (#1391).
* Send and `Symbol#to_proc` now take account of refinements at their call sites (#1391).
* Better warning when the timezone cannot be found on WSL (#1393).
* Allow special encoding names in `String#force_encoding` and raise an exception on bad encoding names (#1397).
* Fix `Socket.getifaddrs` which would wrongly return an empty array (#1375).
* `Binding` now remembers the file and line at which it was created for `#eval`. This is notably used by `pry`'s `binding.pry`.
* Resolve symlinks in `GEM_HOME` and `GEM_PATH` to avoid related problems (#1383).
* Refactor and fix `#autoload` so other threads see the constant defined while the autoload is in progress (#1332).
* Strings backed by `NativeRope`s now make a copy of the rope when `dup`ed.
* `String#unpack` now taints return strings if the format was tainted, and now does not taint the return array if the format was tainted.
* Lots of fixes to `Array#pack` and `String#unpack` tainting, and a better implementation of `P` and `p`.
* Array literals could evaluate an element twice under some circumstances. This has now been fixed.

Performance:

* Optimize required and optional keyword arguments.
* `rb_enc_to_index` is now faster by eliminating an expensive look-up.

Changes:

* `-Xlog=` now needs log level names to be upper case.
* `-Dtruffleruby.log` and `TRUFFLERUBY_LOG` have been removed - use `-Dpolyglot.log.ruby.level`.
* The log format, handlers, etc are now managed by the Truffle logging system.
* The custom log levels `PERFORMANCE` and `PATCH` have been removed.

# 1.0 RC 4, 18 July 2018

*TruffleRuby was not updated in RC 4*

# 1.0 RC 3, 2 July 2018

New features:

* `is_a?` can be called on foreign objects.

Bug fixes:

* It is no longer needed to have `ruby` in `$PATH` to run the post-install hook.
* `Qnil`/`Qtrue`/`Qfalse`/`Qundef` can now be used as initial value for global variables in C extensions.
* Fixed error message when the runtime libssl has no SSLv2 support (on Ubuntu 16.04 for instance).
* `RbConfig::CONFIG['extra_bindirs']` is now a String as other RbConfig values.
* `SIGPIPE` is correctly caught on SubstrateVM, and the corresponding write() raises `Errno::EPIPE` when the read end of a pipe or socket is closed.
* Use the magic encoding comment for determining the source encoding when using eval().
* Fixed a couple bugs where the encoding was not preserved correctly.

Performance:

* Faster stat()-related calls, by returning the relevant field directly and avoiding extra allocations.
* `rb_str_new()`/`rb_str_new_cstr()` are much faster by avoiding extra copying and allocations.
* `String#{sub,sub!}` are faster in the common case of an empty replacement string.
* Eliminated many unnecessary memory copy operations when reading from `IO` with a delimiter (e.g., `IO#each`), leading to overall improved `IO` reading for common use cases such as iterating through lines in a `File`.
* Use the byte[] of the given Ruby String when calling eval() directly for parsing.

# 1.0 RC 2, 6 June 2018

New features:

* We are now compatible with Ruby 2.4.4.
* `object.class` on a Java `Class` object will give you an object on which you can call instance methods, rather than static methods which is what you get by default.
* The log level can now also be set with `-Dtruffleruby.log=info` or `TRUFFLERUBY_LOG=info`.
* `-Xbacktraces.raise` will print Ruby backtraces whenever an exception is raised.
* `Java.import name` imports Java classes as top-level constants.
* Coercion of foreign numbers to Ruby numbers now works.
* `to_s` works on all foreign objects and calls the Java `toString`.
* `to_str` will try to `UNBOX` and then re-try `to_str`, in order to provoke the unboxing of foreign strings.

Changes:

* The version string now mentions if you're running GraalVM Community Edition (`GraalVM CE`) or GraalVM Enterprise Edition (`GraalVM EE`).
* The inline JavaScript functionality `-Xinline_js` has been removed.
* Line numbers `< 0`, in the various eval methods, are now warned about, because we don't support these at all. Line numbers `> 1` are warned about (at the fine level) but they are shimmed by adding blank lines in front to get to the correct offset. Line numbers starting at `0` are also warned about at the fine level and set to `1` instead.
* The `erb` standard library has been patched to stop using a -1 line number.
* `-Xbacktraces.interleave_java` now includes all the trailing Java frames.
* Objects with a `[]` method, except for `Hash`, now do not return anything for `KEYS`, to avoid the impression that you could `READ` them. `KEYINFO` also returns nothing for these objects, except for `Array` where it returns information on indices.
* `String` now returns `false` for `HAS_KEYS`.
* The supported additional functionality module has been renamed from `Truffle` to `TruffleRuby`. Anything not documented in `doc/user/truffleruby-additions.md` should not be used.
* Imprecise wrong gem directory detection was replaced. TruffleRuby newly marks its gem directories with a marker file, and warns if you try to use TruffleRuby with a gem directory which is lacking the marker.

Bug fixes:

* TruffleRuby on SubstrateVM now correctly determines the system timezone.
* `Kernel#require_relative` now coerces the feature argument to a path and canonicalizes it before requiring, and it now uses the current directory as the directory for a synthetic file name from `#instance_eval`.

# 1.0 RC 1, 17 April 2018

New features:

* The Ruby version has been updated to version 2.3.7.

Security:

* CVE-2018-6914, CVE-2018-8779, CVE-2018-8780, CVE-2018-8777, CVE-2017-17742 and CVE-2018-8778 have been mitigated.

Changes:

* `RubyTruffleError` has been removed and uses replaced with standard exceptions.
* C++ libraries like `libc++` are now not needed if you don't run C++ extensions. `libc++abi` is now never needed. Documentation updated to make it more clear what the minimum requirements for pure Ruby, C extensions, and C++ extensions separately.
* C extensions are now built by default - `TRUFFLERUBY_CEXT_ENABLED` is assumed `true` unless set to `false`.
* The `KEYS` interop message now returns an array of Java strings, rather than Ruby strings. `KEYS` on an array no longer returns indices.
* `HAS_SIZE` now only returns `true` for `Array`.
* A method call on a foreign object that looks like an operator (the method name does not begin with a letter) will call `IS_BOXED` on the object and based on that will possibly `UNBOX` and convert to Ruby.
* Now using the native version of Psych.
* The supported version of LLVM on Oracle Linux has been dropped to 3.8.
* The supported version of Fedora has been dropped to 25, and the supported version of LLVM to 3.8, due to LLVM incompatibilities. The instructions for installing `libssl` have changed to match.

# 0.33, April 2018

New features:

* The Ruby version has been updated to version 2.3.6.
* Context pre-initialization with TruffleRuby `--native`, which significantly improves startup time and loads the `did_you_mean` gem ahead of time.
* The default VM is changed to SubstrateVM, where the startup is significantly better. Use `--jvm` option for full JVM VM.
* The `Truffle::Interop` module has been replaced with a new `Polyglot` module which is designed to use more idiomatic Ruby syntax rather than explicit methods. A [new document](doc/user/polyglot.md) describes polyglot programming at a higher level.
* The `REMOVABLE`, `MODIFIABLE` and `INSERTABLE` Truffle interop key info flags have been implemented.
* `equal?` on foreign objects will check if the underlying objects are equal if both are Java interop objects.
* `delete` on foreign objects will send `REMOVE`, `size` will send `GET_SIZE`, and `keys` will send `KEYS`. `respond_to?(:size)` will send `HAS_SIZE`, `respond_to?(:keys)` will send `HAS_KEYS`.
* Added a new Java-interop API similar to the one in the Nashorn JavaScript implementation, as also implemented by Graal.js. The `Java.type` method returns a Java class object on which you can use normal interop methods. Needs the `--jvm` flag to be used.
* Supported and tested versions of LLVM for different platforms have been more precisely [documented](doc/user/installing-llvm.md).

Changes:

* Interop semantics of `INVOKE`, `READ`, `WRITE`, `KEYS` and `KEY_INFO` have changed significantly, so that `INVOKE` maps to Ruby method calls, `READ` calls `[]` or returns (bound) `Method` objects, and `WRITE` calls `[]=`.

Performance:

* `Dir.glob` is much faster and more memory efficient in cases that can reduce to direct filename lookups.
* `SecureRandom` now defers loading OpenSSL until it's needed, reducing time to load `SecureRandom`.
* `Array#dup` and `Array#shift` have been made constant-time operations by sharing the array storage and keeping a starting index.

Bug fixes:

* Interop key-info works with non-string-like names.

Internal changes:

* Changes to the lexer and translator to reduce regular expression calls.
* Some JRuby sources have been updated to 9.1.13.0.

# 0.32, March 2018

New features:

* A new embedded configuration is used when TruffleRuby is used from another language or application. This disables features like signals which may conflict with the embedding application, and threads which may conflict with other languages, and enables features such as the use of polyglot IO streams.

Performance:

* Conversion of ASCII-only Ruby strings to Java strings is now faster.
* Several operations on multi-byte character strings are now faster.
* Native I/O reads are about 22% faster.

Bug fixes:

* The launcher accepts `--native` and similar options in  the `TRUFFLERUBYOPT` environment variable.

Internal changes:

* The launcher is now part of the TruffleRuby repository, rather than part of the GraalVM repository.
* `ArrayBuilderNode` now uses `ArrayStrategies` and `ArrayMirrors` to remove direct knowledge of array storage.
* `RStringPtr` and `RStringPtrEnd` now report as pointers for interop purposes, fixing several issues with `char *` usage in C extensions.<|MERGE_RESOLUTION|>--- conflicted
+++ resolved
@@ -8,12 +8,9 @@
 * Fix `Tempfile#{size,length}` when the IO is not flushed (#1765, @rafaelfranca).
 * Dump and load instance variables in subclasses of `Exception` (#1766, @rafaelfranca).
 * Fix `Date._iso8601` and `Date._rfc3339` when the string is an invalid date (#1773, @rafaelfranca).
-<<<<<<< HEAD
 * Fail earlier for bad handle unwrapping (#1777, @chrisseaton).
 * Match out of range ArgumentError message with MRI (#1774, @rafaelfranca)
-=======
 * Raise Encoding::CompatibilityError with incompatible encodings on regexp (#1775, @rafaelfranca).
->>>>>>> d3029a2d
 
 Compatibility:
 
