--- conflicted
+++ resolved
@@ -70,11 +70,8 @@
 * Fixed `ENV.udpate` implementation.
 * Fixed argument handling in `Kernel.printf`.
 * Fixed character length after conversion to binary from a non-US-ASCII String.
-<<<<<<< HEAD
 * Fixed issue with installing latest bundler (#1880).
-=======
 * Fixed type conversion for `Numeric#step` `step` parameter.
->>>>>>> d29da0a1
 
 Compatibility:
 
