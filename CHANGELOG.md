--- conflicted
+++ resolved
@@ -65,11 +65,8 @@
 * Implemented `ONIGENC_MBC_CASE_FOLD`.
 * Fixed `Thread#raise` to call the exception class' constructor with no arguments when given no message (#2045).
 * Fixed `refine + super` compatibility (#2039, @ssnickolay)
-<<<<<<< HEAD
 * Make the top-level exception handler more compatible with MRI (#2047).
-=======
 * Implemented `rb_enc_codelen`.
->>>>>>> 34a6ade7
 
 Performance:
 
