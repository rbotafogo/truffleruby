# 21.0.0

New features:

* Updated to Ruby 2.7.2 (#2004).

Bug fixes:

* Fix error message when the method name is not a Symbol or String for `Kernel#respond_to?` (#2132, @ssnickolay)
* Fixed setting of special variables in enumerators and enumerables (#1484).
* Fixed return value of `Enumerable#count` and `Enumerable#uniq` with multiple yielded arguments (#2145, @LillianZ).
* Fixed `String#unpack` for `w*` format (#2143).
* Fixed issue with ``Kernel#` `` when invalid UTF-8 given (#2118).
* Fixed issue with `Method#to_proc` and special variable storage (#2156).

Compatibility:

* Implement `String#undump` (#2131, @kustosz)
* `Errno` constants with the same `errno` number are now the same class.
* Implement `Enumerable#tally` and `Enumerable#filter_map` (#2144 and #2152, @LillianZ).
* Implement `Range#minmax`.
* Pass more `Enumerator::Lazy#uniq` and `Enumerator::Lazy#chunk` specs (#2146, @LillianZ).
* Implement `Enumerator#produce` (#2160, @zverok)
* Implement `Complex#<=>` (#2004, @ssnickolay).
* Add warning for `proc` without block (#2004, @ssnickolay).
* Implemented `FrozenError#receiver`.
* `Proc#<<` and `Proc#>>` raises TypeError if passed not callable object (#2004, @ssnickolay).
* Support time and date related messages for `Time` (#2166).
* Updated `Dir.{glob,[]}` to raise `ArgumentError` for nul-separated strings.
* `Kernel#lambda` with no block in a method called with a block raises an exception (#2004, @ssnickolay).
* Implemented `BigDecimal` as C extension to improve compatibility.
* Comment lines can be placed between fluent dot now (#2004, @ssnickolay).
* Implemented `rb_make_exception`.
* `**kwargs` now accept non-Symbol keys like Ruby 2.7.
* Updated the Unicode Emoji version (#2173, @wildmaples).
* Added `Enumerator::Yielder#to_proc`.
<<<<<<< HEAD
* Implemented `Enumerator::Lazy#eager`.
=======
* Updated `Method#inspect` to include paremeter information.
>>>>>>> 180ccae3

Performance:

* Refactor and implement more performant `MatchData#length` (#2147, @LillianZ).
* Refactor and implement more performant `Array#sample` (#2148, @LillianZ).
* `String#inspect` is now more efficient.

Changes:

* All `InteropLibrary` messages are now exposed consistently as methods on `Truffle::Interop` (#2139). Some methods were renamed to match the scheme described in the documentation.

# 20.3.0

New features:


Bug fixes:

* Handle foreign null object as falsy value (#1902, @ssnickolay)
* Fixed return value of `Enumerable#first` with multiple yielded arguments (#2056, @LillianZ).
* Improve reliability of the post install hook by disabling RubyGems (#2075).
* Fixed top level exception handler to print exception cause (#2013).
* Fixed issue when extending FFI from File (#2094).
* Fixed issue with `Kernel#freeze` not freezing singleton class (#2093).
* Fixed `String#encode` with options issue (#2091, #2095, @LillianZ)
* Fixed issue with `spawn` when `:close` redirect is used (#2097).
* Fixed `coverage` issue when `*eval` is used (#2078).
* Use expanded load paths for feature matching (#1501).
* Fixed handling of post arguments for `super()` (#2111).
* Fixed `SystemStackError` sometimes replaced by an internal Java `NoClassDefFoundError` on JVM (#1743).
* Fixed constant/identifier detection in lexer for non-ASCII encodings (#2079, #2102, @ivoanjo).
* Fixed parsing of `--jvm` as an application argument (#2108).
* Fix `rb_rescue2` to ignore the end marker `(VALUE)0` (#2127, #2130).
* Fix status and output when SystemExit is subclassed and raised (#2128)
* Fix `String#{chomp, chomp!}` issue with invalid encoded strings (#2133).

Compatibility:

* Run `at_exit` handlers even if parsing the main script fails (#2047).
* Load required libraries (`-r`) before parsing the main script (#2047).
* `String#split` supports block (#2052, @ssnickolay)
* Implemented `String#{grapheme_clusters, each_grapheme_cluster}`.
* Fix the caller location for `#method_added` (#2059).
* Fix issue with `Float#round` when `self` is `-0.0`.
* Fix `String#unpack` issue with `m0` format (#2065).
* Fix issue with `File.absolute_path` returning a path to current directory (#2062).
* Update `Range#cover?` to handle `Range` parameter.
* Fix `String#{casecmp, casecmp?}` parameter conversion.
* Fix `Regexp` issue which raised syntax error instead of `RegexpError` (#2066).
* Handle `Object#autoload` when autoload itself (#1616, @ssnickolay)
* Skip upgraded default gems while loading RubyGems (#2075).
* Verify that gem paths are correct before loading RubyGems (#2075).
* Implement `rb_ivar_count`.
* Implemented `rb_yield_values2`.
* Implemented `Digest::Base#{update, <<}` (#2100).
* Pass the final `super` specs (#2104, @chrisseaton).
* Fix arity for arguments with optional kwargs (#1669, @ssnickolay)
* Fix arity for `Proc` (#2098, @ssnickolay)
* Check bounds for `FFI::Pointer` accesses when the size of the memory behind is known. 
* Implement negative line numbers for eval (#1482).
* Support refinements for `#to_s` called by string interpolation (#2110, @ssnickolay)
* Module#using raises error in method scope (#2112, @ssnickolay)
* `File#path` now returns a new mutable String on every call like MRI (#2115).
* Avoid infinite recursion when redefining `Warning#warn` and calling `Kernel#warn` (#2109).
* Convert objects with `#to_path` in `$LOAD_PATH` (#2119).
* Handle the functions being native for `rb_thread_call_without_gvl()` (#2090).
* Support refinements for Kernel#respond_to? (#2120, @ssnickolay)
* JCodings has been updated from 1.0.45 to 1.0.55.
* Joni has been updated from 2.1.30 to 2.1.40.

Performance:

* Calls with a literal block are no longer always split but instead the decision is made by the Truffle splitting heuristic.
* `Symbol#to_proc` is now AST-inlined in order to not rely on splitting and to avoid needing the caller frame to find refinements which apply.
* `Symbol#to_proc` is now globally cached per Symbol and refinements, to avoid creating many redundant `CallTargets`.
* Setting and access to the special variables `$~` and `$_` has been refactored to require less splitting.

Changes:

* Migrated from JLine 2 to JLine 3 for the `readline` standard library.

# 20.2.0

New features:

* Updated to Ruby 2.6.6.
* Use `InteropLibrary#toDisplayString()` to better display objects from other languages.
* Implement writing to the top scope for global variables (#2024).
* `foreign_object.to_s` now uses `InteropLibrary#toDisplayString()` (and still `asString()` if `isString()`).
* `foreign_object.inspect` has been improved to be more useful (include the language and meta object).
* `foreign_object.class` now calls `getMetaObject()` (except for Java classes, same as before).
* Add basic support for Linux ARM64.
* `foreign_object.name = value` will now call `Interoplibrary#writeMember("name", value)` instead of `invokeMember("name=", value)`.
* Always show the Ruby core library files in backtraces (#1414).
* The Java stacktrace is now shown when sending SIGQUIT to the process, also on TruffleRuby Native, see [Debugging](doc/user/debugging.md) for details (#2041).
* Calls to foreign objects with a block argument will now pass the block as the last argument.
* `foreign.name` will now use `invokeMember` if invocable and if not use `readMember`, see `doc/contrib/interop_implicit_api.md` for details.
* `foreign.to_f` and `foreign.to_i` will now attempt to convert to Ruby `Float` and `Integer` (#2038).
* `foreign.equal?(other)` now uses `InteropLibrary#isIdentical(other)` and `foreign.object_id/__id__` now uses `InteropLibrary#identityHashCode()`.

Bug fixes:

* Fix `#class_exec`, `#module_exec`, `#instance_eval`, and `instance_exec` to use activated refinements (#1988, @ssnickolay).
* Fixed missing method error for FFI calls with `blocking: true` when interrupted.
* Use upgraded default gems when installed (#1956).
* Fixed `NameError` when requiring an autoload path that does not define the autoload constant (#1905).
* Thread local IO buffers are now allocated using a stack to ensure safe operating if a signal handler uses one during an IO operation.
* Fixed `TracePoint` thread-safety by storing the state on the Ruby `Thread` (like MRI) instead of inside the `TracePoint` instance.
* Make `require 'rubygems/package'` succeed and define `Gem::Deprecate` correctly (#2014).
* Fix `MBCLEN_CHARFOUND_P` error.
* Fix `rb_enc_str_new` when `NULL` encoding is given with a constant string.
* Fixed `rb_enc_precise_mbclen` to handle more inputs.
* The output for `--engine.TraceCompilation` is now significantly easier to read, by having shorter method names and source names (oracle/graal#2052).
* Fix indentation for squiggly heredoc with single quotes (#1564).
* Only print members which are readable for foreign `#inspect` (#2027).
* Fixed the return value of the first call to `Kernel#srand` in a Thread (#2028).
* Fix missing flushing when printing an exception at top-level with a custom backtrace, which caused no output being shown (#1750, #1895).
* Use the mode of the given `IO` for `IO#reopen(IO)` which is important for the 3 standard IOs (#2034).
* Fix potential deadlock when running finalizers (#2041).
* Let `require 'rubygems/specification'` work before `require 'rubygems'`.

Compatibility:

* Implement `UnboundMethod#bind_call`.
* Implemented `ObjectSpace::WeakMap` (#1385, #1958).
* Implemented `strtod` and `ruby_strtod` (#2007).
* Fix detection of `#find_type` in FFI to ignore `MakeMakefile#find_type` from `mkmf` (#1896, #2010).
* Implemented `rb_uv_to_utf8` (#1998, @skateman).
* Implemented `rb_str_cat_cstr`.
* Implemented `rb_fstring`.
* Support `#refine` for Module (#2021, @ssnickolay).
* Implemented `rb_ident_hash_new`.
* Improved the compatibility of `Symbol.all_symbols` (#2022, @chrisseaton).
* Implemented `rb_enc_str_buf_cat`.
* Implemented `rb_int_positive_pow`.
* Implemented `rb_usascii_str_new_lit`.
* Define `#getch` and `#getpass` on `StringIO` when `io/console` is required.
* Implemented `rb_uv_to_utf8` (#1998).
* Single character IDs now behave more like those in MRI to improve C extension compatibility, so `rb_funcall(a, '+', b)` will now do the same thing as in MRI.
* Removed extra public methods on `String`.
* Implemented `rb_array_sort` and `rb_array_sort_bang`.
* Do not create a finalizers `Thread` if there are other public languages, which is helpful for polyglot cases (#2035).
* Implemented `rb_enc_isalnum` and `rb_enc_isspace`.
* `RUBY_REVISION` is now the full commit hash used to build TruffleRuby, similar to MRI 2.7+.
* Implemented `rb_enc_mbc_to_codepoint`.
* Changed the lookup methods to achieve Refinements specification (#2033, @ssnickolay)
* Implemented `Digest::Instance#new` (#2040).
* Implemented `ONIGENC_MBC_CASE_FOLD`.
* Fixed `Thread#raise` to call the exception class' constructor with no arguments when given no message (#2045).
* Fixed `refine + super` compatibility (#2039, #2048, @ssnickolay)
* Make the top-level exception handler more compatible with MRI (#2047).
* Implemented `rb_enc_codelen`.
* Implemented `Ripper` by using the C extension (#1585).

Changes:

* RubyGems gem commands updated to use the `--no-document` option by default.

Performance:

* Enable lazy translation from the parser AST to the Truffle AST for user code by default. This should improve application startup time (#1992).
* `instance variable ... not initialized` and similar warnings are now optimized to have no peak performance impact if they are not printed (depends on `$VERBOSE`).
* Implement integer modular exponentiation using `BigInteger#mod_pow` (#1999, @skateman)
* Fixed a performance issue when computing many substrings of a given non-leaf `String` with non-US-ASCII characters.
* Speedup native handle to Ruby object lookup for C extensions.

# 20.1.0

New features:

* Nightly builds of TruffleRuby are now available, see the README for details (#1483).
* `||=` will not compile the right-hand-side if it's only executed once, to match the idiomatic lazy-initialisation use-case ([blog post](https://engineering.shopify.com/blogs/engineering/optimizing-ruby-lazy-initialization-in-truffleruby-with-deoptimization), #1887, @kipply).
* Added `--metrics-profile-require` option to profile searching, parsing, translating and loading files.
* Added support for captured variables for the Truffle instruments (e.g. Chrome debugger).

Bug fixes:

* Fixed `Exception#dup` to copy the `Exception#backtrace` string array.
* Fixed `rb_warn` and `rb_warning` when used as statements (#1886, @chrisseaton).
* Fixed `NameError.new` and `NoMethodError.new` `:receiver` argument.
* Correctly handle large numbers of arguments to `rb_funcall` (#1882).
* Added arity check to `Module#{include, prepend}`.
* Fix `OpenSSL::Digest.{digest,hexdigest,base64digest}` to handle `algorithm, data` arguments (#1889, @bdewater).
* Fixed `SystemCallError.new` parameter conversion.
* Fixed `File#{chmod, umask}` argument conversion check.
* Added warning in `Hash.[]` for non-array elements.
* Fixed `File.lchmod` to raise `NotImplementedError` when not available.
* `RSTRING_PTR()` now always returns a native pointer, resolving two bugs `memcpy`ing to (#1822) and from (#1772) Ruby Strings.
* Fixed issue with duping during splat (#1883).
* Fixed `Dir#children` implementation.
* Fixed `SignalException.new` error when bad parameter given.
* Added deprecation warning to `Kernel#=~`.
* Fixed `puts` for a foreign objects, e.g. `puts Polyglot.eval('js', '[]')` (#1881).
* Fixed `Exception#full_message` implementation.
* Updated `Kernel.Complex()` to handle the `exception: false` parameter.
* Fixed `Kernel#dup` to return self for `Complex` and `Rational` objects.
* Updated `Kernel.Float()` to handle the `exception: false` parameter.
* Fixed `String#unpack` `M` format (#1901).
* Fixed error when `SystemCallError` message contained non-ASCII characters.
* Fixed `rb_rescue` to allow null rescue methods. (#1909, @kipply).
* Fixed incorrect comparisons between bignums and doubles.
* Prevented some internal uses of `Kernel#caller_locations` to be overridden by user code (#1934).
* Fixed an issue caused by recursing inlining within `Regexp#quote` (#1927).
* Updated `Kernel.Float()` to return given string in error message (#1945).
* Parameters and arity of methods derived from `method_missing` should now match MRI (#1921).
* Fixed compile error in `RB_FLOAT_TYPE_P` macro (#1928).
* Fixed `Symbol#match` to call the block with the `MatchData` (#1933).
* Fixed `Digest::SHA2.hexdigest` error with long messages (#1922).
* Fixed `Date.parse` to dup the coerced string to not modify original (#1946).
* Update `Comparable` error messages for special constant values (#1941).
* Fixed `File.ftype` parameter conversion (#1961).
* Fixed `Digest::Instance#file` to not modify string literals (#1964).
* Make sure that string interpolation returns a `String`, and not a subclass (#1950).
* `alias_method` and `instance_methods` should now work correctly inside a refinement (#1942).
* Fixed `Regexp.union` parameter conversion (#1963).
* `IO#read(n)` no longer buffers more than needed, which could cause hanging if detecting readability via a native call such as `select(2)` (#1951).
* Fixed `Random::DEFAULT.seed` to be different on boot (#1965, @kipply)
* `rb_encoding->name` can now be read even if the `rb_encoding` is stored in native memory.
* Detect and cut off recursion when inspecting a foreign object, substituting an ellipsis instead.
* Fixed feature lookup order to check every `$LOAD_PATH` path entry for `.rb`, then every entry for native extension when `require` is called with no extension.
* Define the `_DARWIN_C_SOURCE` macro in extension makefiles (#1592).
* Change handling of var args in `rb_rescue2` to handle usage in C extensions (#1823).
* Fixed incorrect `Encoding::CompatibilityError` raised for some interpolated Regexps (#1967).
* Actually unset environment variables with a `nil` value for `Process.spawn` instead of setting them to an empty String.
* Core library methods part of the Native Image heap are no longer added in the compilation queue on the first call, but after they reach the thresholds like other methods.
* Fix `RbConfig::CONFIG['LIBRUBY_SO']` file extension.
* Fix `char`, `short`, `unsigned char`,  `unsigned int`, and `unsigned short` types in `Fiddle` (#1971).
* Fix `IO#select` to reallocate its buffer if it is interrupted by a signal.
* Fix issue where interpolated string matched `#` within string as being a variable (#1495).
* Fix `File.join` to raise error on strings with null bytes.
* Fix initialization of Ruby Thread for foreign thread created in Java.
* Fix registration of default specs in RubyGems (#1987).

Compatibility:

* The C API type `VALUE` is now defined as `unsigned long` as on MRI. This enables `switch (VALUE)` and other expressions which rely on `VALUE` being an integer type (#1409, #1541, #1675, #1917, #1954).
* Implemented `Float#{floor, ceil}` with `ndigits` argument.
* Implemented `Thread#fetch`.
* Implemented `Float#truncate` with `ndigits` argument.
* Made `String#{byteslice, slice, slice!}` and `Symbol#slice` compatible with endless ranges.
* Implemented "instance variable not initialized" warning.
* Make `Kernel#{caller, caller_locations}` and `Thread#backtrace_locations` compatible with endless ranges.
* Implemented `Dir#each_child`.
* Implemented `Kernel.{chomp, chop}` and `Kernel#{chomp, chop}`.
* Implemented `-p` and `-a`, and `-l` CLI options.
* Convert the argument to `File.realpath` with `#to_path` (#1894).
* `StringIO#binmode` now sets the external encoding to BINARY like MRI (#1898).
* `StringIO#inspect` should not include the contents of the `StringIO` (#1898).
* Implemented `rb_fd_*` functions (#1623).
* Fixed uninitialized variable warnings in core and lib (#1897).
* Make `Thread#backtrace` support omit, length and range arguments.
* Implemented `Range#%`.
* Fixed the type of the `flags` field of `rb_data_type_t` (#1911).
* Implemented `rb_obj_is_proc` (#1908, @kipply, @XrXr).
* Implemented C API macro `RARRAY_ASET()`.
* Implemented `num2short` (#1910, @kipply).
* `RSTRING_END()` now always returns a native pointer.
* Removed `register` specifier for `rb_mem_clear()` (#1924).
* Implemented `Thread::Backtrace::Locations#base_label` (#1920).
* Implemented `rb_mProcess` (#1936).
* Implemented `rb_gc_latest_gc_info` (#1937).
* Implemented `RBASIC_CLASS` (#1935).
* Yield 2 arguments for `Hash#map` if the arity of the block is > 1 (#1944).
* Add all `Errno` constants to match MRI, needed by recent RubyGems.
* Silence `ruby_dep` warnings since that gem is unmaintained.
* Clarify error message for not implemented `Process.daemon` (#1962).
* Allow multiple assignments in conditionals (#1513).
* Update `NoMethodError#message` to match MRI (#1957).
* Make `StringIO` work with `--enable-frozen-string-literal` (#1969).
* Support `NULL` for the status of `rb_protect()`.
* Ensure `BigDecimal#inspect` does not call `BigDecimal#to_s` to avoid behaviour change on `to_s` override (#1960).
* Define all C-API `rb_{c,m,e}*` constants as C global variables (#1541).
* Raise `ArgumentError` for `Socket.unpack_sockaddr_un` if the socket family is incorrect.
* Implemented `RTYPEDDATA_*()` macros and `rb_str_tmp_new()` (#1975).
* Implemented `rb_set_end_proc` (#1959).
* Implemented `rb_to_symbol`.
* Implemented `rb_class_instance_methods`, `rb_class_public_instance_methods`, `rb_class_protected_instance_methods`, and `rb_class_private_instance_methods`.
* Implemented `rb_tracepoint_new`, `rb_tracepoint_disable`, `rb_tracepoint_enable`, and `rb_tracepoint_enabled_p` (#1450).
* Implemented `RbConfig::CONFIG['AR']` and `RbConfig::CONFIG['STRIP']` (#1973).
* Not yet implemented C API functions are now correctly detected as missing via `mkmf`'s `have_func` (#1980).
* Accept `RUBY_INTERNAL_EVENT_{NEWOBJ,FREEOBJ}` events but warn they are not triggered (#1978, #1983).
* `IO.copy_stream(in, STDOUT)` now writes to `STDOUT` without buffering like MRI.
* Implemented `RbConfig['vendordir']`.
* Implemented `Enumerator::ArithmeticSequence`.
* Support `(struct RBasic *)->flags` and `->klass` from `ruby.h` (#1891, #1884, #1978).

Changes:

* `TRUFFLERUBY_RESILIENT_GEM_HOME` has been removed. Unset `GEM_HOME` and `GEM_PATH` instead if you need to.
* The deprecated `Truffle::System.full_memory_barrier`, `Truffle::Primitive.logical_processors`, and  `Truffle::AtomicReference` have been removed.
* The implicit interface for allowing Ruby objects to behave as polyglot arrays with `#size`, `#[]` methods has been removed and replaced with an explicit interface where each method starts with `polyglot_*`.
* Hash keys are no longer reported as polyglot members.
* All remaining implicit polyglot behaviour for `#[]` method was replaced with `polyglot_*` methods.
* Rename dynamic API to match InteropLibrary. All the methods keep the name as it is in InteropLibrary with the following changes: use snake_case, add `polyglot_` prefix, drop `get` and `is` prefix, append `?` on all predicates.
* Split `Truffle::Interop.write` into `.write_array_element` and `.write_member` methods.
* Rename `Truffle::Interop.size` to `.array_size`.
* Rename `Truffle::Interop.is_boolean?` to `.boolean?`.
* Split `Truffle::Interop.read` into `.read_member` and `.read_array_element`.
* Drop `is_` prefix in `Truffle::Interop.is_array_element_*` predicates.
* `Truffle::Interop.hash_keys_as_members` has been added to treat a Ruby Hash as a polyglot object with the Hash keys as members.

Performance:

* Optimized `RSTRING_PTR()` accesses by going to native directly, optimized various core methods, use Mode=latency and tune GC heap size for Bundler. This speeds up `bundle install` from 84s to 19s for a small Gemfile with 6 gems (#1398).
* Fixed memory footprint issue due to large compilation on Native Image, notably during `bundle install` (#1893).
* `ArrayBuilderNode` now uses a new Truffle library for manipulating array stores.
* Ruby objects passed to C extensions are now converted less often to native handles.
* Calling blocking system calls and running C code with unblocking actions has been refactored to remove some optimisation boundaries.
* `return` expressions are now rewritten as implicit return expressions where control flow allows this to be safely done as a tail optimisation. This can improve interpreter performance by up to 50% in some benchmarks, and can be applied to approximately 80% of return nodes seen in Rails and its dependencies (#1977).
* The old array strategy code has been removed and all remaining nodes converted to the new `ArrayStoreLibrary`.
* Updated `nil` to be a global immutable singleton (#1835).

# 20.0.0

New features:

* Enable and document `--coverage` option (#1840, @chrisseaton).
* Update the internal LLVM toolchain to LLVM 9 and reduce its download size.
* Updated to Ruby 2.6.5 (#1749).
* Automatically set `PKG_CONFIG_PATH` as needed for compiling OpenSSL on macOS (#1830).

Bug fixes:

* Fix `Tempfile#{size,length}` when the IO is not flushed (#1765, @rafaelfranca).
* Dump and load instance variables in subclasses of `Exception` (#1766, @rafaelfranca).
* Fix `Date._iso8601` and `Date._rfc3339` when the string is an invalid date (#1773, @rafaelfranca).
* Fail earlier for bad handle unwrapping (#1777, @chrisseaton).
* Match out of range `ArgumentError` message with MRI (#1774, @rafaelfranca).
* Raise `Encoding::CompatibilityError` with incompatible encodings on `Regexp` (#1775, @rafaelfranca).
* Fixed interactions between attributes and instance variables in `Struct` (#1776, @chrisseaton).
* Coercion fixes for `TCPServer.new` (#1780, @XrXr).
* Fix `Float#<=>` not calling `coerce` when `other` argument responds to it (#1783, @XrXr).
* Do not warn / crash when requiring a file that sets and trigger autoload on itself (#1779, @XrXr).
* Strip trailing whitespaces when creating a `BigDecimal` with a `String` (#1796, @XrXr).
* Default `close_others` in `Process.exec` to `false` like Ruby 2.6 (#1798, @XrXr).
* Don't clone methods when setting method to the same visibility (#1794, @XrXr).
* `BigDecimal()` deal with large rationals precisely (#1797, @XrXr).
* Make it possible to call `instance_exec` with `rb_block_call` (#1802, @XrXr).
* Check for duplicate members in `Struct.new` (#1803, @XrXr).
* `Process::Status#to_i` return raw `waitpid(2)` status (#1800, @XrXr).
* `Process#exec`: set close-on-exec to false for fd redirection (#1805, @XrXr, @rafaelfranca).
* Building C extensions should now work with frozen string literals (#1786).
* Keep the Truffle working directory in sync with the native working directory.
* Rename `to_native` to `polyglot_to_native` to match `polyglot_pointer?` and `polyglot_address` methods.
* Fixed missing partial evaluation boundary in `Array#{sort,sort!}` (#1727).
* Fixed the class of `self` and the wrapping `Module` for `Kernel#load(path, wrap=true)` (#1739).
* Fixed missing polyglot type declaration for `RSTRING_PTR` to help with native/managed interop.
* Fixed `Module#to_s` and `Module#inspect` to not return an extra `#<Class:` for singleton classes.
* Arrays backed by native storage now allocate the correct amount of memory (#1828).
* Fixed issue in `ConditionVariable#wait` that could lose a `ConditionVariable#signal`.
* Do not expose TruffleRuby-specific method `Array#swap` (#1816).
* Fixed `#inspect` on broken UTF-8 sequences (#1842, @chrisseaton).
* `Truffle::Interop.keys` should report methods of `String` and `Symbol` (#1817).
* `Kernel#sprintf` encoding validity has been fixed (#1852, @XrXr).
* Fixed `ArrayIndexOutOfBoundsException` in `File.fnmatch` (#1845).
* Make `String#concat` work with no or multiple arguments (#1519).
* Make `Array#concat` work with no or multiple arguments (#1519).
* Coerce `BigDecimal(arg)` using `to_str` (#1826).
* Fixed `NameError#dup`, `NoMethodError#dup`, and `SystemCallError#dup` to copy internal fields.
* Make `Enumerable#chunk` work without a block (#1518).
* Fixed issue with `SystemCallError.new` setting a backtrace too early.
* Fixed `BigDecimal#to_s` formatting issue (#1711).
* Run `END` keyword block only once at exit.
* Implement `Numeric#clone` to return `self`.
* Fixed `Symbol#to_proc` to create a `Proc` with `nil` `source_location` (#1663).
* Make `GC.start` work with keyword arguments.
* Fixed `Kernel#clone` for `nil`, `true`, `false`, `Integer`, and `Symbol`.
* Make top-level methods available in `Context#getBindings()` (#1838).
* Made `Kernel#caller_locations` accept a range argument, and return `nil` when appropriate.
* Made `rb_respond_to` work with primitives (#1869, @chrisseaton).
* Fixed issue with missing backtrace for `rescue $ERROR_INFO` (#1660).
* Fixed `Struct#hash` for `keyword_init: true` `Struct`.
* Fixed `String#{upcase!,downcase!,swapcase!}(:ascii)` for non-ASCII-compatible encodings like UTF-16.
* Fixed `String#capitalize!` for strings that weren't full ASCII.
* Fixed enumeration issue in `ENV.{select, filter}`.
* Fixed `Complex` and `Rational` should be frozen after initializing.
* Fixed `printf` should raise error when not enough arguments for positional argument.
* Removed "shadowing outer local variable" warning.
* Fixed parameter conversion to `String` in ENV methods.
* Fixed deprecation warning when `ENV.index` is called.
* Fixed issue with `ENV.each_key`.
* Fixed `ENV.replace` implementation.
* Fixed `ENV.udpate` implementation.
* Fixed argument handling in `Kernel.printf`.
* Fixed character length after conversion to binary from a non-US-ASCII String.
* Fixed issue with installing latest bundler (#1880).
* Fixed type conversion for `Numeric#step` `step` parameter.
* Fixed `Kernel#Integer` conversion.
* Fixed `IO.try_convert` parameter conversion.
* Fixed linking of always-inline C API functions with `-std=gnu90` (#1837, #1879).
* Avoid race conditions during `gem install` by using a single download thread.
* Do not use gems precompiled for MRI on TruffleRuby (#1837).
* Fixed printing foreign arrays that were also pointers (#1679).
* Fixed `nil#=~` to not warn.
* Fixed `Enumerable#collect` to give user block arity in the block passed to `Enumerable#each`.

Compatibility:

* Implemented `String#start_with?(Regexp)` (#1771, @zhublik).
* Various improvements to `SignalException` and signal handling (#1790, @XrXr).
* Implemented `rb_utf8_str_new`, `rb_utf8_str_new_cstr`, `rb_utf8_str_new_static` (#1788, @chrisseaton).
* Implemented the `unit` argument of `Time.at` (#1791, @XrXr).
* Implemented `keyword_init: true` for `Struct.new` (#1789, @XrXr).
* Implemented `MatchData#dup` (#1792, @XrXr).
* Implemented a native storage strategy for `Array` to allow better C extension compatibility.
* Implemented `rb_check_symbol_cstr` (#1814).
* Implemented `rb_hash_start` (#1841, @XrXr).
* JCodings has been updated from 1.0.42 to 1.0.45.
* Joni has been updated from 2.1.25 to 2.1.30.
* Implemented `Method#<<` and `Method#>>` (#1821).
* The `.bundle` file extension is now used for C extensions on macOS (#1819, #1837).
* Implemented `Comparable#clamp` (#1517).
* Implemented `rb_gc_register_mark_object` and `rb_enc_str_asciionly_p` (#1856, @chrisseaton).
* Implemented `rb_io_set_nonblock` (#1741).
* Include the major kernel version in `RUBY_PLATFORM` on macOS like MRI (#1860, @eightbitraptor).
* Implemented `Enumerator::Chain`, `Enumerator#+`, and `Enumerable#chain` (#1859, #1858).
* Implemented `Thread#backtrace_locations` and `Exception#backtrace_locations` (#1556).
* Implemented `rb_module_new`, `rb_define_class_id`, `rb_define_module_id`, (#1876, @XrXr, @chrisseaton).
* Implemented `-n` CLI option (#1532).
* Cache the `Symbol` of method names in call nodes only when needed (#1872).
* Implemented `rb_get_alloc_func` and related functions (#1874, @XrXr).
* Implemented `rb_module_new`, `rb_define_class_id`, `rb_define_module_id`, (#1876, @chrisseaton).
* Implemented `ENV.slice`.
* Support for the Darkfish theme for RDoc generation has been added back.
* Implemented `Kernel#system` `exception: true` option.
* Implemented `Random.bytes`.
* Implemented `Random.random_number`.
* Added the ability to parse endless ranges.
* Made `Range#{to_a, step, each, bsearch, step, last, max, min, to_s, ==}` compatible with endless ranges.
* Made `Array#{[], []=, values_at, fill, slice!}` compatible with endless ranges.
* Defined `Array#{min, max}` methods.

Performance:

* Use a smaller limit for identity-based inline caches to improve warmup by avoiding too many deoptimizations.
* `long[]` array storage now correctly declare that they accept `int` values, reducing deoptimisations and promotions to `Object[]` storage.
* Enable inline caching of `Symbol` conversion for `rb_iv_get` and `rb_iv_set`.
* `rb_type` information is now cached on classes as a hidden variable to improve performance.
* Change to using thread local buffers for socket calls to reduce allocations.
* Refactor `IO.select` to reduce copying and optimisation boundaries.
* Refactor various `String` and `Rope` nodes to avoid Truffle performance warnings.
* Reading caller frames should now work in more cases without deoptimisation.

# 19.3.0

New features:

* Compilation of C extensions is now done with an internal LLVM toolchain producing both native code and bitcode. This means more C extensions should compile out of the box and this should resolve most linker-related issues.
* It is no longer necessary to install LLVM for installing C extensions on TruffleRuby.
* It is no longer necessary to install libc++ and libc++abi for installing C++ extensions on TruffleRuby.
* On macOS, it is no longer necessary to install the system headers package (#1417).
* License updated to EPL 2.0/GPL 2.0/LGPL 2.1 like recent JRuby.

Bug fixes:

* `rb_undef_method` now works for private methods (#1731, @cky).
* Fixed several issues when requiring C extensions concurrently (#1565).
* `self.method ||= value` with a private method now works correctly (#1673).
* Fixed `RegexpError: invalid multibyte escape` for binary regexps with a non-binary String (#1433).
* Arrays now report their methods to other languages for interopability (#1768).
* Installing `sassc` now works due to using the LLVM toolchain (#1753).
* Renamed `Truffle::Interop.respond_to?` to avoid conflict with Ruby's `respond_to?` (#1491).
* Warn only if `$VERBOSE` is `true` when a magic comment is ignored (#1757, @nirvdrum).
* Make C extensions use the same libssl as the one used for the openssl C extension (#1770).

Compatibility:

* `GC.stat` can now take an optional argument (#1716, @kirs).
* `Kernel#load` with `wrap` has been implemented (#1739).
* Implemented `Kernel#spawn` with `:chdir` (#1492).
* Implemented `rb_str_drop_bytes`, notably used by OpenSSL (#1740, @cky).
* Include executables of default gems, needed for `rails new` in Rails 6.
* Use compilation flags similar to MRI for C extension compilation.
* Warn for `gem update --system` as it is not fully supported yet and is often not needed.
* Pass `-undefined dynamic_lookup` to the linker on macOS like MRI.

Performance:

* Core methods are no longer always cloned, which reduces memory footprint and should improve warmup.
* Inline cache calls to `rb_intern()` with a constant name in C extensions.
* Improve allocation speed of native handles for C extensions.
* Improve the performance of `NIL_P` and `INT2FIX` in C extensions.
* Various fixes to improve Rack performance.
* Optimize `String#gsub(String)` by not creating a `Regexp` and using `String#index` instead.
* Fixed "FrameWithoutBoxing should not be materialized" compilation issue in `TryNode`.

# 19.2.0, August 2019

New features:

* `Fiddle` has been implemented.

Bug fixes:

* Set `RbConfig::CONFIG['ruby_version']` to the same value as the TruffleRuby version. This fixes reusing C extensions between different versions of TruffleRuby with Bundler (#1715).
* Fixed `Symbol#match` returning `MatchData` (#1706, @zhublik).
* Allow `Time#strftime` to be called with binary format strings.
* Do not modify the argument passed to `IO#write` when the encoding does not match (#1714).
* Use the class where the method was defined to check if an `UnboundMethod` can be used for `#define_method` (#1710).
* Fixed setting `$~` for `Enumerable` and `Enumerator::Lazy`'s `#grep` and `#grep_v`.
* Improved errors when interacting with single-threaded languages (#1709).

Compatibility:

* Added `Kernel#then` (#1703, @zhublik).
* `FFI::Struct#[]=` is now supported for inline character arrays.
* `blocking: true` is now supported for `FFI::Library#attach_function`.
* Implemented `Proc#>>` and `#<<` (#1688).
* `Thread.report_on_exception` is now `true` by default like MRI 2.5+.
* `BigDecimal` compatibility has been generally improved in several ways.

Changes:

* An interop read message sent to a `Proc` will no longer call the `Proc`.

Performance:

* Several `String` methods have been made faster by the usage of vector instructions
  when searching for a single-byte character in a String.
* Methods needing the caller frame are now better optimized.

# 19.1.0, June 2019

*Ruby is an experimental language in the GraalVM 19.1.0 release*

Bug fixes:

* Sharing for thread-safety of objects is now triggered later as intended, e.g., when a second `Thread` is started.
* Fixed `Array#to_h` so it doesn't set a default value (#1698).
* Removed extra `public` methods on `IO` (#1702).
* Fixed `Process.kill(signal, Process.pid)` when the signal is trapped as `:IGNORE` (#1702).
* Fixed `Addrinfo.new(String)` to reliably find the address family (#1702).
* Fixed argument checks in `BasicSocket#setsockopt` (#1460).
* Fixed `ObjectSpace.trace_object_allocations` (#1456).
* Fixed `BigDecimal#{clone,dup}` so it now just returns the receiver, per Ruby 2.5+ semantics (#1680).
* Fixed creating `BigDecimal` instances from non-finite `Float` values (#1685).
* Fixed `BigDecimal#inspect` output for non-finite values (e.g, NaN or -Infinity) (#1683).
* Fixed `BigDecimal#hash` to return the same value for two `BigDecimal` objects that are equal (#1656).
* Added missing `BigDecimal` constant definitions (#1684).
* Implemented `rb_eval_string_protect`.
* Fixed `rb_get_kwargs` to correctly handle optional and rest arguments.
* Calling `Kernel#raise` with a raised exception will no longer set the cause of the exception to itself (#1682).
* Return a `FFI::Function` correctly for functions returning a callback.
* Convert to intuitive Ruby exceptions when INVOKE fails (#1690).
* Implemented `FFI::Pointer#clear` (#1687).
* Procs will now yield to the block in their declaration context even when called with a block argument (#1657).
* Fixed problems with calling POSIX methods if `Symbol#[]` is redefined (#1665).
* Fixed sharing of `Array` and `Hash` elements for thread-safety of objects (#1601).
* Fixed concurrent modifications of `Gem::Specification::LOAD_CACHE` (#1601).
* Fix `TCPServer#accept` to set `#do_not_reverse_lookup` correctly on the created `TCPSocket`.

Compatibility:

* Exceptions from `coerce` are no longer rescued, like MRI.
* Implemented `Integer#{allbits?,anybits?,nobits?}`.
* `Integer#{ceil,floor,truncate}` now accept a precision and `Integer#round` accepts a rounding mode.
* Added missing `Enumerable#filter` and `Enumerator::Lazy#filter` aliases to the respective `select` method (#1610).
* Implemented more `Ripper` methods as no-ops (#1694, @Mogztter).
* Implemented `rb_enc_sprintf` (#1702).
* Implemented `ENV#{filter,filter!}` aliases for `select` and `select!`.
* Non-blocking `StringIO` and `Socket` APIs now support `exception: false` like MRI (#1702).
* Increased compatibility of `BigDecimal`.
* `String#-@` now performs string deduplication (#1608).
* `Hash#merge` now preserves the key order from the original hash for merged values (#1650).
* Coerce values given to `FFI::Pointer` methods.
* `FrozenError` is now defined and is used for `can't modify frozen` object exceptions.
* `StringIO` is now available by default like in MRI, because it is required by RubyGems.

Changes:

* Interactive sources (like the GraalVM polyglot shell) now all share the same binding (#1695).
* Hash code calculation has been improved to reduce hash collisions for `Hash` and other cases.

Performance:

* `eval(code, binding)` for a fixed `code` containing blocks is now much faster. This improves the performance of rendering `ERB` templates containing loops.
* `rb_str_cat` is faster due to the C string now being concatenated without first being converted to a Ruby string or having its encoding checked. As a side effect the behaviour of `rb_str_cat` should now more closely match that of MRI.

# 19.0.0, May 2019

*Ruby is an experimental language in the GraalVM 19.0.0 release*

Bug fixes:

* The debugger now sees global variables as the global scope.
* Temporary variables are no longer visible in the debugger.
* Setting breakpoints on some lines has been fixed.
* The OpenSSL C extension is now always recompiled, fixing various bugs when using the extension (e.g., when using Bundler in TravisCI) (#1676, #1627, #1632).
* Initialize `$0` when not run from the 'ruby' launcher, which is needed to `require` gems (#1653).

Compatibility:

* `do...end` blocks can now have `rescue/else/ensure` clauses like MRI (#1618).

Changes:

* `TruffleRuby.sulong?` has been replaced by `TruffleRuby.cexts?`, and `TruffleRuby.graal?` has been replaced by `TruffleRuby.jit?`. The old methods will continue to work for now, but will produce warnings, and will be removed at a future release.

# 1.0 RC 16, 19 April 2019

Bug fixes:

* Fixed `Hash#merge` with no arguments to return a new copy of the receiver (#1645).
* Fixed yield with a splat and keyword arguments (#1613).
* Fixed `rb_scan_args` to correctly handle kwargs in combination with optional args.
* Many fixes for `FFI::Pointer` to be more compatible with the `ffi` gem.

New features:

* Rounding modes have been implemented or improved for `Float`, `Rational`, `BigDecimal` (#1509).
* Support Homebrew installed in other prefixes than `/usr/local` (#1583).
* Added a pure-Ruby implementation of FFI which passes almost all Ruby FFI specs (#1529, #1524).

Changes:

* Support for the Darkfish theme for RDoc generation has been removed.

Compatibility:

* The `KeyError` raised from `ENV#fetch` and `Hash#fetch` now matches MRI's message formatting (#1633).
* Add the missing `key` and `receiver` values to `KeyError` raised from `ENV#fetch`.
* `String#unicode_normalize` has been moved to the core library like in MRI.
* `StringScanner` will now match a regexp beginning with `^` even when not scanning from the start of the string.
* `Module#define_method` is now public like in MRI.
* `Kernel#warn` now supports the `uplevel:` keyword argument.

# 1.0 RC 15, 5 April 2019

Bug fixes:

* Improved compatibility with MRI's `Float#to_s` formatting (#1626).
* Fixed `String#inspect` when the string uses a non-UTF-8 ASCII-compatible encoding and has non-ASCII characters.
* Fixed `puts` for strings with non-ASCII-compatible encodings.
* `rb_protect` now returns `Qnil` when an error occurs.
* Fixed a race condition when using the interpolate-once (`/o`) modifier in regular expressions.
* Calling `StringIO#close` multiple times no longer raises an exception (#1640).
* Fixed a bug in include file resolution when compiling C extensions.

New features:

* `Process.clock_getres` has been implemented.

Changes:

* `debug`, `profile`, `profiler`, which were already marked as unsupported, have been removed.
* Our experimental JRuby-compatible Java interop has been removed - use `Polyglot` and `Java` instead.
* The Trufle handle patches applied to `psych` C extension have now been removed.
* The `rb_tr_handle_*` functions have been removed as they are no longer used in any C extension patches.
* Underscores and dots in options have become hyphens, so `--exceptions.print_uncaught_java` is now `--exceptions-print-uncaught-java`, for example.
* The `rb_tr_handle_*` functions have been removed as they are no longer used in any C extension patches.

Bug fixes:

* `autoload :C, "path"; require "path"` now correctly triggers the autoload.
* Fixed `UDPSocket#bind` to specify family and socktype when resolving address.
* The `shell` standard library can now be `require`-d.
* Fixed a bug where `for` could result in a `NullPointerException` when trying to assign the iteration variable.
* Existing global variables can now become aliases of other global variables (#1590).

Compatibility:

* ERB now uses StringScanner and not the fallback, like on MRI. As a result `strscan` is required by `require 'erb'` (#1615).
* Yield different number of arguments for `Hash#each` and `Hash#each_pair` based on the block arity like MRI (#1629).
* Add support for the `base` keyword argument to `Dir.{[], glob}`.

# 1.0 RC 14, 18 March 2019

Updated to Ruby 2.6.2.

Bug fixes:

* Implement `rb_io_wait_writable` (#1586).
* Fixed error when using arrows keys first within `irb` or `pry` (#1478, #1486).
* Coerce the right hand side for all `BigDecimal` operations (#1598).
* Combining multiple `**` arguments containing duplicate keys produced an incorrect hash. This has now been fixed (#1469).
* `IO#read_nonblock` now returns the passed buffer object, if one is supplied.
* Worked out autoloading issue (#1614).

New features:

* Implemented `String#delete_prefix`, `#delete_suffix`, and related methods.
* Implemented `Dir.children` and `Dir#children`.
* Implemented `Integer#sqrt`.

Changes:

* `-Xoptions` has been removed - use `--help:languages` instead.
* `-Xlog=` has been removed - use `--log.level=` instead.
* `-J` has been removed - use `--vm.` instead.
* `-J-cp lib.jar` and so on have removed - use `--vm.cp=lib.jar` or `--vm.classpath=lib.jar` instead.
* `--jvm.` and `--native.` have been deprecated, use `--vm.` instead to pass VM options.
* `-Xoption=value` has been removed - use `--option=value` instead.
* The `-X` option now works as in MRI.
* `--help:debug` is now `--help:internal`.
* `ripper` is still not implemented, but the module now exists and has some methods that are implemented as no-ops.

# 1.0 RC 13, 5 March 2019

Note that as TruffleRuby RC 13 is built on Ruby 2.4.4 it is still vulnerable to CVE-2018-16395. This will be fixed in the next release.

New features:

* Host interop with Java now works on SubstrateVM too.

Bug fixes:

* Fixed `Enumerator::Lazy` which wrongly rescued `StandardError` (#1557).
* Fixed several problems with `Numeric#step` related to default arguments, infinite sequences, and bad argument types (#1520).
* Fixed incorrect raising of `ArgumentError` with `Range#step` when at least one component of the `Range` is `Float::INFINITY` (#1503).
* Fixed the wrong encoding being associated with certain forms of heredoc strings (#1563).
* Call `#coerce` on right hand operator if `BigDecimal` is the left hand operator (#1533, @Quintasan).
* Fixed return type of division of `Integer.MIN_VALUE` and `Long.MIN_VALUE` by -1 (#1581).
* `Exception#cause` is now correctly set for internal exceptions (#1560).
* `rb_num2ull` is now implemented as well as being declared in the `ruby.h` header (#1573).
* `rb_sym_to_s` is now implemented (#1575).
* `R_TYPE_P` now returns the type number for a wider set of Ruby objects (#1574).
* `rb_fix2str` has now been implemented.
* `rb_protect` will now work even if `NilClass#==` has been redefined.
* `BigDecimal` has been moved out of the `Truffle` module to match MRI.
* `StringIO#puts` now correctly handles `to_s` methods which do not return strings (#1577).
* `Array#each` now behaves like MRI when the array is modified (#1580).
* Clarified that `$SAFE` can never be set to a non-zero value.
* Fix compatibility with RubyGems 3 (#1558).
* `Kernel#respond_to?` now returns false if a method is protected and the `include_all` argument is false (#1568).

Changes:

* `TRUFFLERUBY_CEXT_ENABLED` is no longer supported and C extensions are now always built, regardless of the value of this environment variable.
* Getting a substring of a string created by a C extension now uses less memory as only the requested portion will be copied to a managed string.
* `-Xoptions` has been deprecated and will be removed - use `--help:languages` instead.
* `-Xlog=` has been deprecated and will be removed - use `--log.level=` instead.
* `-J` has been deprecated and will be removed - use `--jvm.` instead.
* `-J-cp lib.jar` and so on have been deprecated and will be removed - use `--jvm.cp=lib.jar` or `--jvm.classpath=lib.jar` instead.
* `-J-cmd`, `--jvm.cmd`, `JAVA_HOME`, `JAVACMD`, and `JAVA_OPTS` do not work in any released configuration of TruffleRuby, so have been removed.
* `-Xoption=value` has been deprecated and will be removed - use `--option=value` instead.
* `TracePoint` now raises an `ArgumentError` for unsupported events.
* `TracePoint.trace` and `TracePoint#inspect` have been implemented.

Compatibility:

* Improved the exception when an `-S` file isn't found.
* Removed the message from exceptions raised by bare `raise` to better match MRI (#1487).
* `TracePoint` now handles the `:class` event.

Performance:

* Sped up `String` handling in native extensions, quite substantially in some cases, by reducing conversions between native and managed strings and allowing for mutable metadata in native strings.

# 1.0 RC 12, 4 February 2019

Bug fixes:

* Fixed a bug with `String#lines` and similar methods with multibyte characters (#1543).
* Fixed an issue with `String#{encode,encode!}` double-processing strings using XML conversion options and a new destination encoding (#1545).
* Fixed a bug where a raised cloned exception would be caught as the original exception (#1542).
* Fixed a bug with `StringScanner` and patterns starting with `^` (#1544).
* Fixed `Enumerable::Lazy#uniq` with infinite streams (#1516).

Compatibility:

* Change to a new system for handling Ruby objects in C extensions which greatly increases compatibility with MRI.
* Implemented `BigDecimal#to_r` (#1521).
* `Symbol#to_proc` now returns `-1` like on MRI (#1462).

# 1.0 RC 11, 15 January 2019

New features:

* macOS clocks `CLOCK_MONOTONIC_RAW`, `_MONOTONIC_RAW_APPROX`, `_UPTIME_RAW`, `_UPTIME_RAW_APPROX`, and `_PROCESS_CPUTIME_ID` have been implemented (#1480).
* TruffleRuby now automatically detects native access and threading permissions from the `Context` API, and can run code with no permissions given (`Context.create()`).

Bug fixes:

* FFI::Pointer now does the correct range checks for signed and unsigned values.
* Allow signal `0` to be used with `Process.kill` (#1474).
* `IO#dup` now properly sets the new `IO` instance to be close-on-exec.
* `IO#reopen` now properly resets the receiver to be close-on-exec.
* `StringIO#set_encoding` no longer raises an exception if the underlying `String` is frozen (#1473).
* Fix handling of `Symbol` encodings in `Marshal#dump` and `Marshal#load` (#1530).

Compatibility:

* Implemented `Dir.each_child`.
* Adding missing support for the `close_others` option to `exec` and `spawn`.
* Implemented the missing `MatchData#named_captures` method (#1512).

Changes:

* `Process::CLOCK_` constants have been given the same value as in standard Ruby.

Performance:

* Sped up accesses to native memory through FFI::Pointer.
* All core files now make use of frozen `String` literals, reducing the number of `String` allocations for core methods.
* New -Xclone.disable option to disable all manual cloning.

# 1.0 RC 10, 5 December 2018

New features:

* The `nkf` and `kconv` standard libraries were added (#1439).
* `Mutex` and `ConditionVariable` have a new fast path for acquiring locks that are unlocked.
* `Queue` and `SizedQueue`, `#close` and `#closed?`, have been implemented.
* `Kernel#clone(freeze)` has been implemented (#1454).
* `Warning.warn` has been implemented (#1470).
* `Thread.report_on_exception` has been implemented (#1476).
* The emulation symbols for `Process.clock_gettime` have been implemented.

Bug fixes:

* Added `rb_eEncodingError` for C extensions (#1437).
* Fixed race condition when creating threads (#1445).
* Handle `exception: false` for IO#write_nonblock (#1457, @ioquatix).
* Fixed `Socket#connect_nonblock` for the `EISCONN` case (#1465, @ioquatix).
* `File.expand_path` now raises an exception for a non-absolute user-home.
* `ArgumentError` messages now better match MRI (#1467).
* Added support for `:float_millisecond`, `:millisecond`, and `:second` time units to `Process.clock_gettime` (#1468).
* Fixed backtrace of re-raised exceptions (#1459).
* Updated an exception message in Psych related to loading a non-existing class so that it now matches MRI.
* Fixed a JRuby-style Java interop compatibility issue seen in `test-unit`.
* Fixed problem with calling `warn` if `$stderr` has been reassigned.
* Fixed definition of `RB_ENCODING_GET_INLINED` (#1440).

Changes:

* Timezone messages are now logged at `CONFIG` level, use `-Xlog=CONFIG` to debug if the timezone is incorrectly shown as `UTC`.

# 1.0 RC 9, 5 November 2018

Security:

* CVE-2018-16396, *tainted flags are not propagated in Array#pack and String#unpack with some directives* has been mitigated by adding additional taint operations.

New features:

* LLVM for Oracle Linux 7 can now be installed without building from source.

Bug fixes:

* Times can now be created with UTC offsets in `+/-HH:MM:SS` format.
* `Proc#to_s` now has `ASCII-8BIT` as its encoding instead of the incorrect `UTF-8`.
* `String#%` now has the correct encoding for `UTF-8` and `US-ASCII` format strings, instead of the incorrect `ASCII-8BIT`.
* Updated `BigDecimal#to_s` to use `e` instead of `E` for exponent notation.
* Fixed `BigDecimal#to_s` to allow `f` as a format flag to indicate conventional floating point notation. Previously only `F` was allowed.

Changes:

* The supported version of LLVM for Oracle Linux has been updated from 3.8 to 4.0.
* `mysql2` is now patched to avoid a bug in passing `NULL` to `rb_scan_args`, and now passes the majority of its test suite.
* The post-install script now automatically detects if recompiling the OpenSSL C extension is needed. The post-install script should always be run in TravisCI as well, see `doc/user/standalone-distribution.md`.
* Detect when the system libssl is incompatible more accurately and add instructions on how to recompile the extension.

# 1.0 RC 8, 19 October 2018

New features:

* `Java.synchronized(object) { }` and `TruffleRuby.synchronized(object) { }` methods have been added.
* Added a `TruffleRuby::AtomicReference` class.
* Ubuntu 18.04 LTS is now supported.
* macOS 10.14 (Mojave) is now supported.

Changes:

* Random seeds now use Java's `NativePRNGNonBlocking`.
* The supported version of Fedora is now 28, upgraded from 25.
* The FFI gem has been updated from 1.9.18 to 1.9.25.
* JCodings has been updated from 1.0.30 to 1.0.40.
* Joni has been updated from 2.1.16 to 2.1.25.

Performance:

* Performance of setting the last exception on a thread has now been improved.

# 1.0 RC 7, 3 October 2018

New features:

* Useful `inspect` strings have been added for more foreign objects.
* The C extension API now defines a preprocessor macro `TRUFFLERUBY`.
* Added the rbconfig/sizeof native extension for better MRI compatibility.
* Support for `pg` 1.1. The extension now compiles successfully, but may still have issues with some datatypes.

Bug fixes:

* `readline` can now be interrupted by the interrupt signal (Ctrl+C). This fixes Ctrl+C to work in IRB.
* Better compatibility with C extensions due to a new "managed struct" type.
* Fixed compilation warnings which produced confusing messages for end users (#1422).
* Improved compatibility with Truffle polyglot STDIO.
* Fixed version check preventing TruffleRuby from working with Bundler 2.0 and later (#1413).
* Fixed problem with `Kernel.public_send` not tracking its caller properly (#1425).
* `rb_thread_call_without_gvl()` no longer holds the C-extensions lock.
* Fixed `caller_locations` when called inside `method_added`.
* Fixed `mon_initialize` when called inside `initialize_copy` (#1428).
* `Mutex` correctly raises a `TypeError` when trying to serialize with `Marshal.dump`.

Performance:

* Reduced memory footprint for private/internal AST nodes.
* Increased the number of cases in which string equality checks will become compile-time constants.
* Major performance improvement for exceptional paths where the rescue body does not access the exception object (e.g., `x.size rescue 0`).

Changes:

* Many clean-ups to our internal patching mechanism used to make some native extensions run on TruffleRuby.
* Removed obsoleted patches for Bundler compatibility now that Bundler 1.16.5 has built-in support for TruffleRuby.
* Reimplemented exceptions and other APIs that can return a backtrace to use Truffle's lazy stacktraces API.

# 1.0 RC 6, 3 September 2018

New features:

* `Polyglot.export` can now be used with primitives, and will now convert strings to Java, and `.import` will convert them from Java.
* Implemented `--encoding`, `--external-encoding`, `--internal-encoding`.
* `rb_object_tainted` and similar C functions have been implemented.
* `rb_struct_define_under` has been implemented.
* `RbConfig::CONFIG['sysconfdir']` has been implemented.
* `Etc` has been implemented (#1403).
* The `-Xcexts=false` option disables C extensions.
* Instrumentation such as the CPUSampler reports methods in a clearer way like `Foo#bar`, `Gem::Specification.each_spec`, `block in Foo#bar` instead of just `bar`, `each_spec`, `block in bar` (which is what MRI displays in backtraces).
* TruffleRuby is now usable as a JSR 223 (`javax.script`) language.
* A migration guide from JRuby (`doc/user/jruby-migration.md`) is now included.
* `kind_of?` works as an alias for `is_a?` on foreign objects.
* Boxed foreign strings unbox on `to_s`, `to_str`, and `inspect`.

Bug fixes:

* Fix false-positive circular warning during autoload.
* Fix Truffle::AtomicReference for `concurrent-ruby`.
* Correctly look up `llvm-link` along `clang` and `opt` so it is no longer needed to add LLVM to `PATH` on macOS for Homebrew and MacPorts.
* Fix `alias` to work when in a refinement module (#1394).
* `Array#reject!` no longer truncates the array if the block raises an exception for an element.
* WeakRef now has the same inheritance and methods as MRI's version.
* Support `-Wl` linker argument for C extensions. Fixes compilation of`mysql2` and `pg`.
* Using `Module#const_get` with a scoped argument will now correctly autoload the constant if needed.
* Loaded files are read as raw bytes, rather than as a UTF-8 string and then converted back into bytes.
* Return 'DEFAULT' for `Signal.trap(:INT) {}`. Avoids a backtrace when quitting a Sinatra server with Ctrl+C.
* Support `Signal.trap('PIPE', 'SYSTEM_DEFAULT')`, used by the gem `rouge` (#1411).
* Fix arity checks and handling of arity `-2` for `rb_define_method()`.
* Setting `$SAFE` to a negative value now raises a `SecurityError`.
* The offset of `DATA` is now correct in the presence of heredocs.
* Fix double-loading of the `json` gem, which led to duplicate constant definition warnings.
* Fix definition of `RB_NIL_P` to be early enough. Fixes compilation of `msgpack`.
* Fix compilation of megamorphic interop calls.
* `Kernel#singleton_methods` now correctly ignores prepended modules of non-singleton classes. Fixes loading `sass` when `activesupport` is loaded.
* Object identity numbers should never be negative.

Performance:

* Optimize keyword rest arguments (`def foo(**kwrest)`).
* Optimize rejected (non-Symbol keys) keyword arguments.
* Source `SecureRandom.random_bytes` from `/dev/urandom` rather than OpenSSL.
* C extension bitcode is no longer encoded as Base64 to pass it to Sulong.
* Faster `String#==` using vectorization.

Changes:

* Clarified that all sources that come in from the Polyglot API `eval` method will be treated as UTF-8, and cannot be re-interpreted as another encoding using a magic comment.
* The `-Xembedded` option can now be set set on the launcher command line.
* The `-Xplatform.native=false` option can now load the core library, by enabling `-Xpolyglot.stdio`.
* `$SAFE` and `Thread#safe_level` now cannot be set to `1` - raising an error rather than warning as before. `-Xsafe` allows it to be set, but there are still no checks.
* Foreign objects are now printed as `#<Foreign:system-identity-hash-code>`, except for foreign arrays which are now printed as `#<Foreign [elements...]>`.
* Foreign objects `to_s` now calls `inspect` rather than Java's `toString`.
* The embedded configuration (`-Xembedded`) now warns about features which may not work well embedded, such as signals.
* The `-Xsync.stdio` option has been removed - use standard Ruby `STDOUT.sync = true` in your program instead.

# 1.0 RC 5, 3 August 2018

New features:

* It is no longer needed to add LLVM (`/usr/local/opt/llvm@4/bin`) to `PATH` on macOS.
* Improve error message when LLVM, `clang` or `opt` is missing.
* Automatically find LLVM and libssl with MacPorts on macOS (#1386).
* `--log.ruby.level=` can be used to set the log level from any launcher.
* Add documentation about installing with Ruby managers/installers and how to run TruffleRuby in CI such as TravisCI (#1062, #1070).
* `String#unpack1` has been implemented.

Bug fixes:

* Allow any name for constants with `rb_const_get()`/`rb_const_set()` (#1380).
* Fix `defined?` with an autoload constant to not raise but return `nil` if the autoload fails (#1377).
* Binary Ruby Strings can now only be converted to Java Strings if they only contain US-ASCII characters. Otherwise, they would produce garbled Java Strings (#1376).
* `#autoload` now correctly calls `main.require(path)` dynamically.
* Hide internal file from user-level backtraces (#1375).
* Show caller information in warnings from the core library (#1375).
* `#require` and `#require_relative` should keep symlinks in `$"` and `__FILE__` (#1383).
* Random seeds now always come directly from `/dev/urandom` for MRI compatibility.
* SIGINFO, SIGEMT and SIGPWR are now defined (#1382).
* Optional and operator assignment expressions now return the value assigned, not the value returned by an assignment method (#1391).
* `WeakRef.new` will now return the correct type of object, even if `WeakRef` is subclassed (#1391).
* Resolving constants in prepended modules failed, this has now been fixed (#1391).
* Send and `Symbol#to_proc` now take account of refinements at their call sites (#1391).
* Better warning when the timezone cannot be found on WSL (#1393).
* Allow special encoding names in `String#force_encoding` and raise an exception on bad encoding names (#1397).
* Fix `Socket.getifaddrs` which would wrongly return an empty array (#1375).
* `Binding` now remembers the file and line at which it was created for `#eval`. This is notably used by `pry`'s `binding.pry`.
* Resolve symlinks in `GEM_HOME` and `GEM_PATH` to avoid related problems (#1383).
* Refactor and fix `#autoload` so other threads see the constant defined while the autoload is in progress (#1332).
* Strings backed by `NativeRope`s now make a copy of the rope when `dup`ed.
* `String#unpack` now taints return strings if the format was tainted, and now does not taint the return array if the format was tainted.
* Lots of fixes to `Array#pack` and `String#unpack` tainting, and a better implementation of `P` and `p`.
* Array literals could evaluate an element twice under some circumstances. This has now been fixed.

Performance:

* Optimize required and optional keyword arguments.
* `rb_enc_to_index` is now faster by eliminating an expensive look-up.

Changes:

* `-Xlog=` now needs log level names to be upper case.
* `-Dtruffleruby.log` and `TRUFFLERUBY_LOG` have been removed - use `-Dpolyglot.log.ruby.level`.
* The log format, handlers, etc are now managed by the Truffle logging system.
* The custom log levels `PERFORMANCE` and `PATCH` have been removed.

# 1.0 RC 4, 18 July 2018

*TruffleRuby was not updated in RC 4*

# 1.0 RC 3, 2 July 2018

New features:

* `is_a?` can be called on foreign objects.

Bug fixes:

* It is no longer needed to have `ruby` in `$PATH` to run the post-install hook.
* `Qnil`/`Qtrue`/`Qfalse`/`Qundef` can now be used as initial value for global variables in C extensions.
* Fixed error message when the runtime libssl has no SSLv2 support (on Ubuntu 16.04 for instance).
* `RbConfig::CONFIG['extra_bindirs']` is now a String as other RbConfig values.
* `SIGPIPE` is correctly caught on SubstrateVM, and the corresponding write() raises `Errno::EPIPE` when the read end of a pipe or socket is closed.
* Use the magic encoding comment for determining the source encoding when using eval().
* Fixed a couple bugs where the encoding was not preserved correctly.

Performance:

* Faster stat()-related calls, by returning the relevant field directly and avoiding extra allocations.
* `rb_str_new()`/`rb_str_new_cstr()` are much faster by avoiding extra copying and allocations.
* `String#{sub,sub!}` are faster in the common case of an empty replacement string.
* Eliminated many unnecessary memory copy operations when reading from `IO` with a delimiter (e.g., `IO#each`), leading to overall improved `IO` reading for common use cases such as iterating through lines in a `File`.
* Use the byte[] of the given Ruby String when calling eval() directly for parsing.

# 1.0 RC 2, 6 June 2018

New features:

* We are now compatible with Ruby 2.4.4.
* `object.class` on a Java `Class` object will give you an object on which you can call instance methods, rather than static methods which is what you get by default.
* The log level can now also be set with `-Dtruffleruby.log=info` or `TRUFFLERUBY_LOG=info`.
* `-Xbacktraces.raise` will print Ruby backtraces whenever an exception is raised.
* `Java.import name` imports Java classes as top-level constants.
* Coercion of foreign numbers to Ruby numbers now works.
* `to_s` works on all foreign objects and calls the Java `toString`.
* `to_str` will try to `UNBOX` and then re-try `to_str`, in order to provoke the unboxing of foreign strings.

Changes:

* The version string now mentions if you're running GraalVM Community Edition (`GraalVM CE`) or GraalVM Enterprise Edition (`GraalVM EE`).
* The inline JavaScript functionality `-Xinline_js` has been removed.
* Line numbers `< 0`, in the various eval methods, are now warned about, because we don't support these at all. Line numbers `> 1` are warned about (at the fine level) but they are shimmed by adding blank lines in front to get to the correct offset. Line numbers starting at `0` are also warned about at the fine level and set to `1` instead.
* The `erb` standard library has been patched to stop using a -1 line number.
* `-Xbacktraces.interleave_java` now includes all the trailing Java frames.
* Objects with a `[]` method, except for `Hash`, now do not return anything for `KEYS`, to avoid the impression that you could `READ` them. `KEYINFO` also returns nothing for these objects, except for `Array` where it returns information on indices.
* `String` now returns `false` for `HAS_KEYS`.
* The supported additional functionality module has been renamed from `Truffle` to `TruffleRuby`. Anything not documented in `doc/user/truffleruby-additions.md` should not be used.
* Imprecise wrong gem directory detection was replaced. TruffleRuby newly marks its gem directories with a marker file, and warns if you try to use TruffleRuby with a gem directory which is lacking the marker.

Bug fixes:

* TruffleRuby on SubstrateVM now correctly determines the system timezone.
* `Kernel#require_relative` now coerces the feature argument to a path and canonicalizes it before requiring, and it now uses the current directory as the directory for a synthetic file name from `#instance_eval`.

# 1.0 RC 1, 17 April 2018

New features:

* The Ruby version has been updated to version 2.3.7.

Security:

* CVE-2018-6914, CVE-2018-8779, CVE-2018-8780, CVE-2018-8777, CVE-2017-17742 and CVE-2018-8778 have been mitigated.

Changes:

* `RubyTruffleError` has been removed and uses replaced with standard exceptions.
* C++ libraries like `libc++` are now not needed if you don't run C++ extensions. `libc++abi` is now never needed. Documentation updated to make it more clear what the minimum requirements for pure Ruby, C extensions, and C++ extensions separately.
* C extensions are now built by default - `TRUFFLERUBY_CEXT_ENABLED` is assumed `true` unless set to `false`.
* The `KEYS` interop message now returns an array of Java strings, rather than Ruby strings. `KEYS` on an array no longer returns indices.
* `HAS_SIZE` now only returns `true` for `Array`.
* A method call on a foreign object that looks like an operator (the method name does not begin with a letter) will call `IS_BOXED` on the object and based on that will possibly `UNBOX` and convert to Ruby.
* Now using the native version of Psych.
* The supported version of LLVM on Oracle Linux has been dropped to 3.8.
* The supported version of Fedora has been dropped to 25, and the supported version of LLVM to 3.8, due to LLVM incompatibilities. The instructions for installing `libssl` have changed to match.

# 0.33, April 2018

New features:

* The Ruby version has been updated to version 2.3.6.
* Context pre-initialization with TruffleRuby `--native`, which significantly improves startup time and loads the `did_you_mean` gem ahead of time.
* The default VM is changed to SubstrateVM, where the startup is significantly better. Use `--jvm` option for full JVM VM.
* The `Truffle::Interop` module has been replaced with a new `Polyglot` module which is designed to use more idiomatic Ruby syntax rather than explicit methods. A [new document](doc/user/polyglot.md) describes polyglot programming at a higher level.
* The `REMOVABLE`, `MODIFIABLE` and `INSERTABLE` Truffle interop key info flags have been implemented.
* `equal?` on foreign objects will check if the underlying objects are equal if both are Java interop objects.
* `delete` on foreign objects will send `REMOVE`, `size` will send `GET_SIZE`, and `keys` will send `KEYS`. `respond_to?(:size)` will send `HAS_SIZE`, `respond_to?(:keys)` will send `HAS_KEYS`.
* Added a new Java-interop API similar to the one in the Nashorn JavaScript implementation, as also implemented by Graal.js. The `Java.type` method returns a Java class object on which you can use normal interop methods. Needs the `--jvm` flag to be used.
* Supported and tested versions of LLVM for different platforms have been more precisely [documented](doc/user/installing-llvm.md).

Changes:

* Interop semantics of `INVOKE`, `READ`, `WRITE`, `KEYS` and `KEY_INFO` have changed significantly, so that `INVOKE` maps to Ruby method calls, `READ` calls `[]` or returns (bound) `Method` objects, and `WRITE` calls `[]=`.

Performance:

* `Dir.glob` is much faster and more memory efficient in cases that can reduce to direct filename lookups.
* `SecureRandom` now defers loading OpenSSL until it's needed, reducing time to load `SecureRandom`.
* `Array#dup` and `Array#shift` have been made constant-time operations by sharing the array storage and keeping a starting index.

Bug fixes:

* Interop key-info works with non-string-like names.

Internal changes:

* Changes to the lexer and translator to reduce regular expression calls.
* Some JRuby sources have been updated to 9.1.13.0.

# 0.32, March 2018

New features:

* A new embedded configuration is used when TruffleRuby is used from another language or application. This disables features like signals which may conflict with the embedding application, and threads which may conflict with other languages, and enables features such as the use of polyglot IO streams.

Performance:

* Conversion of ASCII-only Ruby strings to Java strings is now faster.
* Several operations on multi-byte character strings are now faster.
* Native I/O reads are about 22% faster.

Bug fixes:

* The launcher accepts `--native` and similar options in  the `TRUFFLERUBYOPT` environment variable.

Internal changes:

* The launcher is now part of the TruffleRuby repository, rather than part of the GraalVM repository.
* `ArrayBuilderNode` now uses `ArrayStrategies` and `ArrayMirrors` to remove direct knowledge of array storage.
* `RStringPtr` and `RStringPtrEnd` now report as pointers for interop purposes, fixing several issues with `char *` usage in C extensions.<|MERGE_RESOLUTION|>--- conflicted
+++ resolved
@@ -34,11 +34,8 @@
 * `**kwargs` now accept non-Symbol keys like Ruby 2.7.
 * Updated the Unicode Emoji version (#2173, @wildmaples).
 * Added `Enumerator::Yielder#to_proc`.
-<<<<<<< HEAD
 * Implemented `Enumerator::Lazy#eager`.
-=======
 * Updated `Method#inspect` to include paremeter information.
->>>>>>> 180ccae3
 
 Performance:
 
